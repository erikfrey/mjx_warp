--- conflicted
+++ resolved
@@ -25,14 +25,7 @@
 from mujoco import mjx
 
 _FUNCTION = flags.DEFINE_enum(
-<<<<<<< HEAD
-    "function",
-    "kinematics",
-    ["kinematics", "com_pos", "crb", "factor_m", "euler"],
-    "the function to run",
-=======
-  "function", "kinematics", ["kinematics", "com_pos", "crb", "factor_m", "rne"], "the function to run"
->>>>>>> e4db870e
+  "function", "kinematics", ["kinematics", "com_pos", "crb", "factor_m", "rne", "euler"], "the function to run"
 )
 _MJCF = flags.DEFINE_string(
     "mjcf", None, "path to model `.xml` or `.mjb`", required=True
@@ -82,19 +75,12 @@
   print(f"Model nbody: {m.nbody} nv: {m.nv} ngeom: {m.ngeom} is_sparse: {_IS_SPARSE.value}")
   print(f"Rolling out {_NSTEP.value} steps at dt = {m.opt.timestep:.3f}...")
   fn = {
-<<<<<<< HEAD
-      "kinematics": mjx.kinematics,
-      "com_pos": mjx.com_pos,
-      "crb": mjx.crb,
-      "euler": mjx.euler,
-      "factor_m": mjx.factor_m,
-=======
     'kinematics': mjx.kinematics,
     'com_pos': mjx.com_pos,
     'crb': mjx.crb,
     'factor_m': mjx.factor_m,
     'rne': mjx.rne,
->>>>>>> e4db870e
+    "euler": mjx.euler,
   }[_FUNCTION.value]
   jit_time, run_time, steps = mjx.benchmark(
       fn,
