--- conflicted
+++ resolved
@@ -100,15 +100,7 @@
   """Map inertias and motion dofs to global frame centered at subtree-CoM."""
 
   @wp.kernel
-<<<<<<< HEAD
-  def mass_subtree_acc(
-    m: types.Model,
-    mass_subtree: wp.array(dtype=wp.float32, ndim=1),
-    leveladr: int,
-  ):
-=======
   def mass_subtree_acc(m: Model, mass_subtree: wp.array(dtype=float), leveladr: int):
->>>>>>> 95d89e2e
     nodeid = wp.tid()
     bodyid = m.body_tree[leveladr + nodeid]
     pid = m.body_parentid[bodyid]
@@ -277,21 +269,11 @@
     wp.launch(qM_dense, dim=(d.nworld, m.nv), inputs=[m, d])
 
 
-<<<<<<< HEAD
-def _factor_m_sparse(
-  m: types.Model, d: types.Data, M: wp.array, L: wp.array, D: wp.array
-):
+def _factor_m_sparse(m: Model, d: Data, M: wp.array, L: wp.array, D: wp.array):
   """Sparse L'*D*L factorizaton of inertia-like matrix M, assumed spd."""
 
   @wp.kernel
-  def qLD_acc(m: types.Model, L: wp.array3d(dtype=wp.float32), leveladr: int):
-=======
-def _factor_m_sparse(m: Model, d: Data):
-  """Sparse L'*D*L factorizaton of inertia-like matrix M, assumed spd."""
-
-  @wp.kernel
-  def qLD_acc(m: Model, d: Data, leveladr: int):
->>>>>>> 95d89e2e
+  def qLD_acc(m: Model, leveladr: int, L: wp.array3d(dtype=wp.float32)):
     worldid, nodeid = wp.tid()
     update = m.qLD_update_tree[leveladr + nodeid]
     i, k, Madr_ki = update[0], update[1], update[2]
@@ -305,15 +287,7 @@
     L[worldid, 0, Madr_ki] = tmp
 
   @wp.kernel
-<<<<<<< HEAD
-  def qLDiag_div(
-    m: types.Model,
-    L: wp.array3d(dtype=wp.float32),
-    D: wp.array2d(dtype=wp.float32),
-  ):
-=======
-  def qLDiag_div(m: Model, d: Data):
->>>>>>> 95d89e2e
+  def qLDiag_div(m: Model, L: wp.array3d(dtype=wp.float32), D: wp.array2d(dtype=wp.float32),):
     worldid, dofid = wp.tid()
     D[worldid, dofid] = 1.0 / L[worldid, 0, m.dof_Madr[dofid]]
 
@@ -321,43 +295,27 @@
 
   qLD_update_treeadr = m.qLD_update_treeadr.numpy()
 
-<<<<<<< HEAD
-  for i in range(len(leveladr) - 1, -1, -1):
-    adr, size = leveladr[i], levelsize[i]
-    wp.launch(qLD_acc, dim=(d.nworld, size), inputs=[m, L, adr])
-=======
   for i in reversed(range(len(qLD_update_treeadr))):
     if i == len(qLD_update_treeadr) - 1:
       beg, end = qLD_update_treeadr[i], m.qLD_update_tree.shape[0]
     else:
       beg, end = qLD_update_treeadr[i], qLD_update_treeadr[i + 1]
-    wp.launch(qLD_acc, dim=(d.nworld, end - beg), inputs=[m, d, beg])
->>>>>>> 95d89e2e
+    wp.launch(qLD_acc, dim=(d.nworld, end - beg), inputs=[m, beg, L])
 
   wp.launch(qLDiag_div, dim=(d.nworld, m.nv), inputs=[m, L, D])
 
 
-<<<<<<< HEAD
-def _factor_m_dense(m: types.Model, d: types.Data, M: wp.array, L: wp.array):
-=======
-def _factor_m_dense(m: Model, d: Data):
->>>>>>> 95d89e2e
+def _factor_m_dense(m: Model, d: Data, M: wp.array, L: wp.array):
   """Dense Cholesky factorizaton of inertia-like matrix M, assumed spd."""
 
   # TODO(team): develop heuristic for block dim, or make configurable
   block_dim = 32
 
-<<<<<<< HEAD
-  def cholesky(adr, size, tilesize):
+  def tile_cholesky(adr: int, size: int, tilesize: int):
     @wp.kernel
-    def cholesky(
-      m: types.Model,
-      leveladr: int,
-      M: wp.array3d(dtype=wp.float32),
-      L: wp.array3d(dtype=wp.float32),
-    ):
+    def cholesky(m: Model, leveladr: int, M: wp.array3d(dtype=wp.float32), L: wp.array3d(dtype=wp.float32)):
       worldid, nodeid = wp.tid()
-      dofid = m.qLD_dense_tileid[leveladr + nodeid]
+      dofid = m.qLD_tile[leveladr + nodeid]
       M_tile = wp.tile_load(
         M[worldid], shape=(tilesize, tilesize), offset=(dofid, dofid)
       )
@@ -366,21 +324,6 @@
 
     wp.launch_tiled(
       cholesky, dim=(d.nworld, size), inputs=[m, adr, M, L], block_dim=block_dim
-=======
-  def tile_cholesky(adr: int, size: int, tilesize: int):
-    @wp.kernel
-    def cholesky(m: Model, d: Data, leveladr: int):
-      worldid, nodeid = wp.tid()
-      dofid = m.qLD_tile[leveladr + nodeid]
-      qM_tile = wp.tile_load(
-        d.qM[worldid], shape=(tilesize, tilesize), offset=(dofid, dofid)
-      )
-      qLD_tile = wp.tile_cholesky(qM_tile)
-      wp.tile_store(d.qLD[worldid], qLD_tile, offset=(dofid, dofid))
-
-    wp.launch_tiled(
-      cholesky, dim=(d.nworld, size), inputs=[m, d, adr], block_dim=block_dim
->>>>>>> 95d89e2e
     )
 
   qLD_tileadr, qLD_tilesize = m.qLD_tileadr.numpy(), m.qLD_tilesize.numpy()
@@ -391,10 +334,10 @@
     tile_cholesky(beg, end - beg, int(qLD_tilesize[i]))
 
 
-<<<<<<< HEAD
-def factor_m(m: types.Model, d: types.Data, M, L, D=None):
+def factor_m(m: Model, d: Data, M, L, D=None):
   """Factorizaton of inertia-like matrix M, assumed spd."""
-  if wp.static(m.opt.is_sparse):
+
+  if m.opt.is_sparse:
     assert D is not None
     _factor_m_sparse(m, d, M, L, D)
   else:
@@ -497,13 +440,6 @@
 
   if m.opt.is_sparse:
     _solve_m_sparse(m, d, L, D, input, output)
-=======
-def factor_m(m: Model, d: Data):
-  """Factorizaton of inertia-like matrix M, assumed spd."""
-
-  if m.opt.is_sparse:
-    _factor_m_sparse(m, d)
->>>>>>> 95d89e2e
   else:
     _solve_m_dense(m, d, L, input, output)
 
@@ -538,11 +474,7 @@
 
   @wp.kernel
   def frc_fn(
-<<<<<<< HEAD
-    d: types.Data,
-=======
     d: Data,
->>>>>>> 95d89e2e
     cfrc: wp.array(dtype=wp.spatial_vector, ndim=2),
     cacc: wp.array(dtype=wp.spatial_vector, ndim=2),
   ):
@@ -646,10 +578,6 @@
     d.cvel[worldid, bodyid] = cvel
 
   wp.launch(_root, dim=(d.nworld, 6), inputs=[d])
-<<<<<<< HEAD
-  for adr, size in zip(m.body_leveladr.numpy()[1:], m.body_levelsize.numpy()[1:]):
-    wp.launch(_level, dim=(d.nworld, size), inputs=[m, d, adr])
-=======
 
   body_treeadr = m.body_treeadr.numpy()
   for i in range(1, len(body_treeadr)):
@@ -737,5 +665,4 @@
   if m.opt.is_sparse:
     _solve_m_sparse(m, d, x, y)
   else:
-    _solve_m_dense(m, d, x, y)
->>>>>>> 95d89e2e
+    _solve_m_dense(m, d, x, y)