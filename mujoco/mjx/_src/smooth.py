import warp as wp

from . import math
from . import types


def kinematics(m: types.Model, d: types.Data):
  """Forward kinematics."""

  @wp.kernel
  def _root(m: types.Model, d: types.Data):
    worldid = wp.tid()
    d.xpos[worldid, 0] = wp.vec3(0.0)
    d.xquat[worldid, 0] = wp.quat(1.0, 0.0, 0.0, 0.0)
    d.xipos[worldid, 0] = wp.vec3(0.0)
    d.xmat[worldid, 0] = wp.identity(n=3, dtype=wp.float32)
    d.ximat[worldid, 0] = wp.identity(n=3, dtype=wp.float32)

  @wp.kernel
  def _level(m: types.Model, d: types.Data, leveladr: int):
    worldid, nodeid = wp.tid()
    bodyid = m.body_tree[leveladr + nodeid]
    jntadr = m.body_jntadr[bodyid]
    jntnum = m.body_jntnum[bodyid]
    qpos = d.qpos[worldid]

    if jntnum == 1 and m.jnt_type[jntadr] == 0:
      # free joint
      qadr = m.jnt_qposadr[jntadr]
      # TODO(erikfrey): would it be better to use some kind of wp.copy here?
      xpos = wp.vec3(qpos[qadr], qpos[qadr + 1], qpos[qadr + 2])
      xquat = wp.quat(
          qpos[qadr + 3], qpos[qadr + 4], qpos[qadr + 5], qpos[qadr + 6]
      )
      d.xanchor[worldid, jntadr] = xpos
      d.xaxis[worldid, jntadr] = m.jnt_axis[jntadr]
    else:
      # regular or no joints
      # apply fixed translation and rotation relative to parent
      pid = m.body_parentid[bodyid]
      xpos = (d.xmat[worldid, pid] * m.body_pos[bodyid]) + d.xpos[worldid, pid]
      xquat = math.mul_quat(d.xquat[worldid, pid], m.body_quat[bodyid])

      for _ in range(jntnum):
        qadr = m.jnt_qposadr[jntadr]
        jnt_type = m.jnt_type[jntadr]
        xanchor = math.rot_vec_quat(m.jnt_pos[jntadr], xquat) + xpos
        xaxis = math.rot_vec_quat(m.jnt_axis[jntadr], xquat)

        if jnt_type == 3:  # hinge
          qloc = math.axis_angle_to_quat(
              m.jnt_axis[jntadr], d.qpos[worldid, qadr] - m.qpos0[qadr]
          )
          xquat = math.mul_quat(xquat, qloc)
          # correct for off-center rotation
          xpos = xanchor - math.rot_vec_quat(m.jnt_pos[jntadr], xquat)

        d.xanchor[worldid, jntadr] = xanchor
        d.xaxis[worldid, jntadr] = xaxis
        jntadr += 1

    d.xpos[worldid, bodyid] = xpos
    d.xquat[worldid, bodyid] = wp.normalize(xquat)
    d.xmat[worldid, bodyid] = math.quat_to_mat(xquat)

  wp.launch(_root, dim=(d.nworld), inputs=[m, d])
  for adr, size in zip(m.body_leveladr.numpy(), m.body_levelsize.numpy()):
    wp.launch(_level, dim=(d.nworld, size), inputs=[m, d, adr])


def com_pos(m: types.Model, d: types.Data):
  """Map inertias and motion dofs to global frame centered at subtree-CoM."""

  @wp.kernel
  def mass_subtree_acc(
      m: types.Model,
      mass_subtree: wp.array(dtype=wp.float32, ndim=1),
      leveladr: int,
  ):
    nodeid = wp.tid()
    bodyid = m.body_tree[leveladr + nodeid]
    pid = m.body_parentid[bodyid]
    wp.atomic_add(mass_subtree, pid, mass_subtree[bodyid])

  @wp.kernel
  def subtree_com_init(m: types.Model, d: types.Data):
    worldid, bodyid = wp.tid()
    d.subtree_com[worldid, bodyid] = (
        d.xipos[worldid, bodyid] * m.body_mass[bodyid]
    )

  @wp.kernel
  def subtree_com_acc(m: types.Model, d: types.Data, leveladr: int):
    worldid, nodeid = wp.tid()
    bodyid = m.body_tree[leveladr + nodeid]
    pid = m.body_parentid[bodyid]
    wp.atomic_add(d.subtree_com, worldid, pid, d.subtree_com[worldid, bodyid])

  @wp.kernel
  def subtree_div(
      mass_subtree: wp.array(dtype=wp.float32, ndim=1), d: types.Data
  ):
    worldid, bodyid = wp.tid()
    d.subtree_com[worldid, bodyid] /= mass_subtree[bodyid]

  @wp.kernel
  def cinert(m: types.Model, d: types.Data):
    worldid, bodyid = wp.tid()
    mat = d.ximat[worldid, bodyid]
    inert = m.body_inertia[bodyid]
    mass = m.body_mass[bodyid]
    dif = (
        d.xipos[worldid, bodyid] - d.subtree_com[worldid, m.body_rootid[bodyid]]
    )
    # express inertia in com-based frame (mju_inertCom)

    res = types.vec10()
    # res_rot = mat * diag(inert) * mat'
    tmp = mat @ wp.diag(inert) @ wp.transpose(mat)
    res[0] = tmp[0, 0]
    res[1] = tmp[1, 1]
    res[2] = tmp[2, 2]
    res[3] = tmp[0, 1]
    res[4] = tmp[0, 2]
    res[5] = tmp[1, 2]
    # res_rot -= mass * dif_cross * dif_cross
    res[0] += mass * (dif[1] * dif[1] + dif[2] * dif[2])
    res[1] += mass * (dif[0] * dif[0] + dif[2] * dif[2])
    res[2] += mass * (dif[0] * dif[0] + dif[1] * dif[1])
    res[3] -= mass * dif[0] * dif[1]
    res[4] -= mass * dif[0] * dif[2]
    res[5] -= mass * dif[1] * dif[2]
    # res_tran = mass * dif
    res[6] = mass * dif[0]
    res[7] = mass * dif[1]
    res[8] = mass * dif[2]
    # res_mass = mass
    res[9] = mass

    d.cinert[worldid, bodyid] = res

  @wp.kernel
  def cdof(m: types.Model, d: types.Data):
    worldid, jntid = wp.tid()
    bodyid = m.jnt_bodyid[jntid]
    dofid = m.jnt_dofadr[jntid]
    jnt_type = m.jnt_type[jntid]
    xaxis = d.xaxis[worldid, jntid]
    xmat = wp.transpose(d.xmat[worldid, bodyid])

    # compute com-anchor vector
    offset = (
        d.subtree_com[worldid, m.body_rootid[bodyid]]
        - d.xanchor[worldid, jntid]
    )

    res = d.cdof[worldid]
    if jnt_type == 0:  # free
      res[dofid + 0] = wp.spatial_vector(0.0, 0.0, 0.0, 1.0, 0.0, 0.0)
      res[dofid + 1] = wp.spatial_vector(0.0, 0.0, 0.0, 0.0, 1.0, 0.0)
      res[dofid + 2] = wp.spatial_vector(0.0, 0.0, 0.0, 0.0, 0.0, 1.0)
      # I_3 rotation in child frame (assume no subsequent rotations)
      res[dofid + 3] = wp.spatial_vector(xmat[0], wp.cross(xmat[0], offset))
      res[dofid + 4] = wp.spatial_vector(xmat[1], wp.cross(xmat[1], offset))
      res[dofid + 5] = wp.spatial_vector(xmat[2], wp.cross(xmat[2], offset))
    elif jnt_type == 1:  # ball
      # I_3 rotation in child frame (assume no subsequent rotations)
      res[dofid + 0] = wp.spatial_vector(xmat[0], wp.cross(xmat[0], offset))
      res[dofid + 1] = wp.spatial_vector(xmat[1], wp.cross(xmat[1], offset))
      res[dofid + 2] = wp.spatial_vector(xmat[2], wp.cross(xmat[2], offset))
    elif jnt_type == 2:  # slide
      res[dofid] = wp.spatial_vector(wp.vec3(0.0), xaxis)
    elif jnt_type == 3:  # hinge
      res[dofid] = wp.spatial_vector(xaxis, wp.cross(xaxis, offset))

  leveladr, levelsize = m.body_leveladr.numpy(), m.body_levelsize.numpy()

  mass_subtree = wp.clone(m.body_mass)
  for i in range(len(leveladr) - 1, -1, -1):
    adr, size = leveladr[i], levelsize[i]
    wp.launch(mass_subtree_acc, dim=(size,), inputs=[m, mass_subtree, adr])

  wp.launch(subtree_com_init, dim=(d.nworld, m.nbody), inputs=[m, d])

  for i in range(len(leveladr) - 1, -1, -1):
    adr, size = leveladr[i], levelsize[i]
    wp.launch(subtree_com_acc, dim=(d.nworld, size), inputs=[m, d, adr])

  wp.launch(subtree_div, dim=(d.nworld, m.nbody), inputs=[mass_subtree, d])
  wp.launch(cinert, dim=(d.nworld, m.nbody), inputs=[m, d])
  wp.launch(cdof, dim=(d.nworld, m.njnt), inputs=[m, d])


def crb(m: types.Model, d: types.Data):
  """Composite rigid body inertia algorithm."""

  wp.copy(d.crb, d.cinert)

  @wp.kernel
  def crb_accumulate(m: types.Model, d: types.Data, leveladr: int):
    worldid, nodeid = wp.tid()
    bodyid = m.body_tree[leveladr + nodeid]
    pid = m.body_parentid[bodyid]
    if pid == 0:
      return
    wp.atomic_add(d.crb, worldid, pid, d.crb[worldid, bodyid])

  @wp.kernel
  def qM_sparse(m: types.Model, d: types.Data):
    worldid, dofid = wp.tid()
    madr_ij = m.dof_Madr[dofid]
    bodyid = m.dof_bodyid[dofid]

    # init M(i,i) with armature inertia
    d.qM[worldid, 0, madr_ij] = m.dof_armature[dofid]

    # precompute buf = crb_body_i * cdof_i
    i = d.crb[worldid, bodyid]
    v = d.cdof[worldid, dofid]
    # multiply 6D vector (rotation, translation) by 6D inertia matrix (mju_mulInertVec)
    buf = wp.spatial_vector()
    buf[0] = i[0] * v[0] + i[3] * v[1] + i[4] * v[2] - i[8] * v[4] + i[7] * v[5]
    buf[1] = i[3] * v[0] + i[1] * v[1] + i[5] * v[2] + i[8] * v[3] - i[6] * v[5]
    buf[2] = i[4] * v[0] + i[5] * v[1] + i[2] * v[2] - i[7] * v[3] + i[6] * v[4]
    buf[3] = i[8] * v[1] - i[7] * v[2] + i[9] * v[3]
    buf[4] = i[6] * v[2] - i[8] * v[0] + i[9] * v[4]
    buf[5] = i[7] * v[0] - i[6] * v[1] + i[9] * v[5]
    # sparse backward pass over ancestors
    while dofid >= 0:
      d.qM[worldid, 0, madr_ij] += wp.dot(d.cdof[worldid, dofid], buf)
      madr_ij += 1
      dofid = m.dof_parentid[dofid]

  leveladr, levelsize = m.body_leveladr.numpy(), m.body_levelsize.numpy()

  for i in range(len(leveladr) - 1, -1, -1):
    adr, size = leveladr[i], levelsize[i]
    wp.launch(crb_accumulate, dim=(d.nworld, size), inputs=[m, d, adr])

  d.qM.zero_()
  wp.launch(qM_sparse, dim=(d.nworld, m.nv), inputs=[m, d])


def _factor_m_sparse(m: types.Model, d: types.Data):
  """Sparse L'*D*L factorizaton of inertia-like matrix M, assumed spd."""

  @wp.kernel
  def qLD_acc(m: types.Model, d: types.Data, leveladr: int):
    worldid, nodeid = wp.tid()
    update = m.qLD_updates[leveladr + nodeid]
    i, k, Madr_ki = update[0], update[1], update[2]
    Madr_i = m.dof_Madr[i]
    # tmp = M(k,i) / M(k,k)
    tmp = d.qLD[worldid, 0, Madr_ki] / d.qLD[worldid, 0, m.dof_Madr[k]]
    for j in range(m.dof_Madr[i + 1] - Madr_i):
      # M(i,j) -= M(k,j) * tmp
<<<<<<< HEAD
      wp.atomic_sub(
          d.qLD[worldid], Madr_i + j, d.qLD[worldid, Madr_ki + j] * tmp
      )
=======
      wp.atomic_sub(d.qLD[worldid, 0], Madr_i + j, d.qLD[worldid, 0, Madr_ki + j] * tmp)
>>>>>>> 50d1d30a
    # M(k,i) = tmp
    d.qLD[worldid, 0, Madr_ki] = tmp

  @wp.kernel
  def qLDiag_div(m: types.Model, d: types.Data):
    worldid, dofid = wp.tid()
    d.qLDiagInv[worldid, dofid] = 1.0 / d.qLD[worldid, 0, m.dof_Madr[dofid]]

  wp.copy(d.qLD, d.qM)

  leveladr, levelsize = m.qLD_leveladr.numpy(), m.qLD_levelsize.numpy()

  for i in range(len(leveladr) - 1, -1, -1):
    adr, size = leveladr[i], levelsize[i]
    wp.launch(qLD_acc, dim=(d.nworld, size), inputs=[m, d, adr])
<<<<<<< HEAD

  wp.launch(qLDiag_div, dim=(d.nworld, m.nv), inputs=[m, d])


def solve_m(
    m: types.Model, d: types.Data, x: wp.array2d(dtype=wp.float32)
) -> wp.array2d(dtype=wp.float32):
  """Computes sparse backsubstitution:  x = inv(L'*D*L)*y ."""

  # TODO AD support dense

  @wp.kernel
  def solve_m_naive(
      m: types.Model, d: types.Data, x: wp.array2d(dtype=wp.float32)
  ):
    worldid = wp.tid()

    # forward substitution
    for i in range(m.nv):
      s = x[worldid, i]

      dofid = m.dof_parentid[i]
      madr = m.dof_Madr[i]
      while dofid >= 0:
        madr += 1
        s -= d.qLD[worldid, madr] * x[worldid, dofid]
        dofid = m.dof_parentid[dofid]

      # do the diagonal directly in here
      x[worldid, i] = s * d.qLDiagInv[worldid, i]

    # backward substitution
    for i in range(m.nv - 1, -1, -1):
      s = x[worldid, i]

      dofid = m.dof_parentid[i]
      madr = m.dof_Madr[i]
      while dofid >= 0:
        madr += 1
        s -= d.qLD[worldid, madr] * x[worldid, dofid]
        dofid = m.dof_parentid[dofid]

      x[worldid, i] = s

  wp.launch(solve_m_naive, dim=(d.nworld), inputs=[m, d, x])

  return x
=======
  
  wp.launch(qLDiag_div, dim=(d.nworld, m.nv), inputs=[m, d])


def _factor_m_dense(m: types.Model, d: types.Data, block_dim: int = 32):
  """Dense Cholesky factorizaton of inertia-like matrix M, assumed spd."""

  TILE = m.nv
  BLOCK_DIM = block_dim

  @wp.kernel
  def cholesky_factorization(m: types.Model, d: types.Data):
    worldid = wp.tid()
    qM_tile = wp.tile_load(d.qM[worldid], shape=(TILE, TILE))
    qLD_tile = wp.tile_cholesky(qM_tile)
    wp.tile_store(d.qLD[worldid], qLD_tile)

  wp.launch_tiled(cholesky_factorization, dim=(
      d.nworld), inputs=[m, d], block_dim=BLOCK_DIM)


def factor_m(m: types.Model, d: types.Data, block_dim: int = 32):
  """Factorizaton of inertia-like matrix M, assumed spd."""

  if wp.static(m.is_sparse):
    _factor_m_sparse(m, d)
  else:
    _factor_m_dense(m, d, block_dim=block_dim)
>>>>>>> 50d1d30a
<|MERGE_RESOLUTION|>--- conflicted
+++ resolved
@@ -254,13 +254,7 @@
     tmp = d.qLD[worldid, 0, Madr_ki] / d.qLD[worldid, 0, m.dof_Madr[k]]
     for j in range(m.dof_Madr[i + 1] - Madr_i):
       # M(i,j) -= M(k,j) * tmp
-<<<<<<< HEAD
-      wp.atomic_sub(
-          d.qLD[worldid], Madr_i + j, d.qLD[worldid, Madr_ki + j] * tmp
-      )
-=======
       wp.atomic_sub(d.qLD[worldid, 0], Madr_i + j, d.qLD[worldid, 0, Madr_ki + j] * tmp)
->>>>>>> 50d1d30a
     # M(k,i) = tmp
     d.qLD[worldid, 0, Madr_ki] = tmp
 
@@ -276,7 +270,6 @@
   for i in range(len(leveladr) - 1, -1, -1):
     adr, size = leveladr[i], levelsize[i]
     wp.launch(qLD_acc, dim=(d.nworld, size), inputs=[m, d, adr])
-<<<<<<< HEAD
 
   wp.launch(qLDiag_div, dim=(d.nworld, m.nv), inputs=[m, d])
 
@@ -324,11 +317,6 @@
   wp.launch(solve_m_naive, dim=(d.nworld), inputs=[m, d, x])
 
   return x
-=======
-  
-  wp.launch(qLDiag_div, dim=(d.nworld, m.nv), inputs=[m, d])
-
-
 def _factor_m_dense(m: types.Model, d: types.Data, block_dim: int = 32):
   """Dense Cholesky factorizaton of inertia-like matrix M, assumed spd."""
 
@@ -352,5 +340,4 @@
   if wp.static(m.is_sparse):
     _factor_m_sparse(m, d)
   else:
-    _factor_m_dense(m, d, block_dim=block_dim)
->>>>>>> 50d1d30a
+    _factor_m_dense(m, d, block_dim=block_dim)