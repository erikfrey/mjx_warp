import warp as wp

from . import math
from . import types


def kinematics(m: types.Model, d: types.Data):
  """Forward kinematics."""

  @wp.kernel
  def _root(m: types.Model, d: types.Data):
    worldid = wp.tid()
    d.xpos[worldid, 0] = wp.vec3(0.0)
    d.xquat[worldid, 0] = wp.quat(1.0, 0.0, 0.0, 0.0)
    d.xipos[worldid, 0] = wp.vec3(0.0)
    d.xmat[worldid, 0] = wp.identity(n=3, dtype=wp.float32)
    d.ximat[worldid, 0] = wp.identity(n=3, dtype=wp.float32)

  @wp.kernel
  def _level(m: types.Model, d: types.Data, leveladr: int):
    worldid, nodeid = wp.tid()
    bodyid = m.body_tree[leveladr + nodeid]
    jntadr = m.body_jntadr[bodyid]
    jntnum = m.body_jntnum[bodyid]
    qpos = d.qpos[worldid]

    if jntnum == 1 and m.jnt_type[jntadr] == 0:
      # free joint
      qadr = m.jnt_qposadr[jntadr]
      # TODO(erikfrey): would it be better to use some kind of wp.copy here?
      xpos = wp.vec3(qpos[qadr], qpos[qadr + 1], qpos[qadr + 2])
      xquat = wp.quat(
          qpos[qadr + 3], qpos[qadr + 4], qpos[qadr + 5], qpos[qadr + 6]
      )
      d.xanchor[worldid, jntadr] = xpos
      d.xaxis[worldid, jntadr] = m.jnt_axis[jntadr]
    else:
      # regular or no joints
      # apply fixed translation and rotation relative to parent
      pid = m.body_parentid[bodyid]
      xpos = (d.xmat[worldid, pid] * m.body_pos[bodyid]) + d.xpos[worldid, pid]
      xquat = math.mul_quat(d.xquat[worldid, pid], m.body_quat[bodyid])

      for _ in range(jntnum):
        qadr = m.jnt_qposadr[jntadr]
        jnt_type = m.jnt_type[jntadr]
        jnt_axis = m.jnt_axis[jntadr]
        xanchor = math.rot_vec_quat(m.jnt_pos[jntadr], xquat) + xpos
<<<<<<< HEAD
        xaxis = math.rot_vec_quat(m.jnt_axis[jntadr], xquat)

        if jnt_type == 3:  # hinge
          qloc = math.axis_angle_to_quat(
              m.jnt_axis[jntadr], d.qpos[worldid, qadr] - m.qpos0[qadr]
=======
        xaxis = math.rot_vec_quat(jnt_axis, xquat)

        if jnt_type == 1:  # ball
          qloc = wp.quat(
            d.qpos[worldid, qadr + 0],
            d.qpos[worldid, qadr + 1],
            d.qpos[worldid, qadr + 2],
            d.qpos[worldid, qadr + 3],
>>>>>>> 04e5f122
          )
          xquat = math.mul_quat(xquat, qloc)
          # correct for off-center rotation
          xpos = xanchor - math.rot_vec_quat(m.jnt_pos[jntadr], xquat)
        elif jnt_type == 2:  # slide
          xpos += xaxis * (d.qpos[worldid, qadr] - m.qpos0[qadr])
        elif jnt_type == 3:  # hinge
          qpos0 = m.qpos0[qadr]
          qloc = math.axis_angle_to_quat(jnt_axis, d.qpos[worldid, qadr] - qpos0)
          xquat = math.mul_quat(xquat, qloc)
          # correct for off-center rotation
          xpos = xanchor - math.rot_vec_quat(m.jnt_pos[jntadr], xquat)

        d.xanchor[worldid, jntadr] = xanchor
        d.xaxis[worldid, jntadr] = xaxis
        jntadr += 1

    d.xpos[worldid, bodyid] = xpos
    d.xquat[worldid, bodyid] = wp.normalize(xquat)
    d.xmat[worldid, bodyid] = math.quat_to_mat(xquat)

  wp.launch(_root, dim=(d.nworld), inputs=[m, d])
  for adr, size in zip(m.body_leveladr.numpy(), m.body_levelsize.numpy()):
    wp.launch(_level, dim=(d.nworld, size), inputs=[m, d, adr])


def com_pos(m: types.Model, d: types.Data):
  """Map inertias and motion dofs to global frame centered at subtree-CoM."""

  @wp.kernel
  def mass_subtree_acc(
      m: types.Model,
      mass_subtree: wp.array(dtype=wp.float32, ndim=1),
      leveladr: int,
  ):
    nodeid = wp.tid()
    bodyid = m.body_tree[leveladr + nodeid]
    pid = m.body_parentid[bodyid]
    wp.atomic_add(mass_subtree, pid, mass_subtree[bodyid])

  @wp.kernel
  def subtree_com_init(m: types.Model, d: types.Data):
    worldid, bodyid = wp.tid()
    d.subtree_com[worldid, bodyid] = (
        d.xipos[worldid, bodyid] * m.body_mass[bodyid]
    )

  @wp.kernel
  def subtree_com_acc(m: types.Model, d: types.Data, leveladr: int):
    worldid, nodeid = wp.tid()
    bodyid = m.body_tree[leveladr + nodeid]
    pid = m.body_parentid[bodyid]
    wp.atomic_add(d.subtree_com, worldid, pid, d.subtree_com[worldid, bodyid])

  @wp.kernel
  def subtree_div(
      mass_subtree: wp.array(dtype=wp.float32, ndim=1), d: types.Data
  ):
    worldid, bodyid = wp.tid()
    d.subtree_com[worldid, bodyid] /= mass_subtree[bodyid]

  @wp.kernel
  def cinert(m: types.Model, d: types.Data):
    worldid, bodyid = wp.tid()
    mat = d.ximat[worldid, bodyid]
    inert = m.body_inertia[bodyid]
    mass = m.body_mass[bodyid]
    dif = (
        d.xipos[worldid, bodyid] - d.subtree_com[worldid, m.body_rootid[bodyid]]
    )
    # express inertia in com-based frame (mju_inertCom)

    res = types.vec10()
    # res_rot = mat * diag(inert) * mat'
    tmp = mat @ wp.diag(inert) @ wp.transpose(mat)
    res[0] = tmp[0, 0]
    res[1] = tmp[1, 1]
    res[2] = tmp[2, 2]
    res[3] = tmp[0, 1]
    res[4] = tmp[0, 2]
    res[5] = tmp[1, 2]
    # res_rot -= mass * dif_cross * dif_cross
    res[0] += mass * (dif[1] * dif[1] + dif[2] * dif[2])
    res[1] += mass * (dif[0] * dif[0] + dif[2] * dif[2])
    res[2] += mass * (dif[0] * dif[0] + dif[1] * dif[1])
    res[3] -= mass * dif[0] * dif[1]
    res[4] -= mass * dif[0] * dif[2]
    res[5] -= mass * dif[1] * dif[2]
    # res_tran = mass * dif
    res[6] = mass * dif[0]
    res[7] = mass * dif[1]
    res[8] = mass * dif[2]
    # res_mass = mass
    res[9] = mass

    d.cinert[worldid, bodyid] = res

  @wp.kernel
  def cdof(m: types.Model, d: types.Data):
    worldid, jntid = wp.tid()
    bodyid = m.jnt_bodyid[jntid]
    dofid = m.jnt_dofadr[jntid]
    jnt_type = m.jnt_type[jntid]
    xaxis = d.xaxis[worldid, jntid]
    xmat = wp.transpose(d.xmat[worldid, bodyid])

    # compute com-anchor vector
    offset = (
        d.subtree_com[worldid, m.body_rootid[bodyid]]
        - d.xanchor[worldid, jntid]
    )

    res = d.cdof[worldid]
    if jnt_type == 0:  # free
      res[dofid + 0] = wp.spatial_vector(0.0, 0.0, 0.0, 1.0, 0.0, 0.0)
      res[dofid + 1] = wp.spatial_vector(0.0, 0.0, 0.0, 0.0, 1.0, 0.0)
      res[dofid + 2] = wp.spatial_vector(0.0, 0.0, 0.0, 0.0, 0.0, 1.0)
      # I_3 rotation in child frame (assume no subsequent rotations)
      res[dofid + 3] = wp.spatial_vector(xmat[0], wp.cross(xmat[0], offset))
      res[dofid + 4] = wp.spatial_vector(xmat[1], wp.cross(xmat[1], offset))
      res[dofid + 5] = wp.spatial_vector(xmat[2], wp.cross(xmat[2], offset))
    elif jnt_type == 1:  # ball
      # I_3 rotation in child frame (assume no subsequent rotations)
      res[dofid + 0] = wp.spatial_vector(xmat[0], wp.cross(xmat[0], offset))
      res[dofid + 1] = wp.spatial_vector(xmat[1], wp.cross(xmat[1], offset))
      res[dofid + 2] = wp.spatial_vector(xmat[2], wp.cross(xmat[2], offset))
    elif jnt_type == 2:  # slide
      res[dofid] = wp.spatial_vector(wp.vec3(0.0), xaxis)
    elif jnt_type == 3:  # hinge
      res[dofid] = wp.spatial_vector(xaxis, wp.cross(xaxis, offset))

  leveladr, levelsize = m.body_leveladr.numpy(), m.body_levelsize.numpy()

  mass_subtree = wp.clone(m.body_mass)
  for i in range(len(leveladr) - 1, -1, -1):
    adr, size = leveladr[i], levelsize[i]
    wp.launch(mass_subtree_acc, dim=(size,), inputs=[m, mass_subtree, adr])

  wp.launch(subtree_com_init, dim=(d.nworld, m.nbody), inputs=[m, d])

  for i in range(len(leveladr) - 1, -1, -1):
    adr, size = leveladr[i], levelsize[i]
    wp.launch(subtree_com_acc, dim=(d.nworld, size), inputs=[m, d, adr])

  wp.launch(subtree_div, dim=(d.nworld, m.nbody), inputs=[mass_subtree, d])
  wp.launch(cinert, dim=(d.nworld, m.nbody), inputs=[m, d])
  wp.launch(cdof, dim=(d.nworld, m.njnt), inputs=[m, d])


def crb(m: types.Model, d: types.Data):
  """Composite rigid body inertia algorithm."""

  wp.copy(d.crb, d.cinert)

  @wp.kernel
  def crb_accumulate(m: types.Model, d: types.Data, leveladr: int):
    worldid, nodeid = wp.tid()
    bodyid = m.body_tree[leveladr + nodeid]
    pid = m.body_parentid[bodyid]
    if pid == 0:
      return
    wp.atomic_add(d.crb, worldid, pid, d.crb[worldid, bodyid])

  @wp.kernel
  def qM_sparse(m: types.Model, d: types.Data):
    worldid, dofid = wp.tid()
    madr_ij = m.dof_Madr[dofid]
    bodyid = m.dof_bodyid[dofid]

    # init M(i,i) with armature inertia
    d.qM[worldid, 0, madr_ij] = m.dof_armature[dofid]

    # precompute buf = crb_body_i * cdof_i
    buf = math.inert_vec(d.crb[worldid, bodyid], d.cdof[worldid, dofid])

    # sparse backward pass over ancestors
    while dofid >= 0:
      d.qM[worldid, 0, madr_ij] += wp.dot(d.cdof[worldid, dofid], buf)
      madr_ij += 1
      dofid = m.dof_parentid[dofid]

  leveladr, levelsize = m.body_leveladr.numpy(), m.body_levelsize.numpy()

  for i in range(len(leveladr) - 1, -1, -1):
    adr, size = leveladr[i], levelsize[i]
    wp.launch(crb_accumulate, dim=(d.nworld, size), inputs=[m, d, adr])

  d.qM.zero_()
  wp.launch(qM_sparse, dim=(d.nworld, m.nv), inputs=[m, d])


def _factor_m_sparse(m: types.Model, d: types.Data, qM: wp.array, qLD: wp.array, qLDiagInv: wp.array):
  """Sparse L'*D*L factorizaton of inertia-like matrix M, assumed spd."""

  @wp.kernel
  def qLD_acc(m: types.Model, qLD: wp.array3d(dtype=wp.float32), leveladr: int):
    worldid, nodeid = wp.tid()
    update = m.qLD_sparse_updates[leveladr + nodeid]
    i, k, Madr_ki = update[0], update[1], update[2]
    Madr_i = m.dof_Madr[i]
    # tmp = M(k,i) / M(k,k)
    tmp = qLD[worldid, 0, Madr_ki] / qLD[worldid, 0, m.dof_Madr[k]]
    for j in range(m.dof_Madr[i + 1] - Madr_i):
      # M(i,j) -= M(k,j) * tmp
      wp.atomic_sub(qLD[worldid, 0], Madr_i + j, qLD[worldid, 0, Madr_ki + j] * tmp)
    # M(k,i) = tmp
    qLD[worldid, 0, Madr_ki] = tmp

  @wp.kernel
  def qLDiag_div(m: types.Model, qLD: wp.array3d(dtype=wp.float32), qLDiagInv: wp.array2d(dtype=wp.float32)):
    worldid, dofid = wp.tid()
    qLDiagInv[worldid, dofid] = 1.0 / qLD[worldid, 0, m.dof_Madr[dofid]]

  wp.copy(qLD, qM)

  leveladr, levelsize = m.qLD_leveladr.numpy(), m.qLD_levelsize.numpy()

  for i in range(len(leveladr) - 1, -1, -1):
    adr, size = leveladr[i], levelsize[i]
    wp.launch(qLD_acc, dim=(d.nworld, size), inputs=[m, qLD, adr])

  wp.launch(qLDiag_div, dim=(d.nworld, m.nv), inputs=[m, qLD, qLDiagInv])

<<<<<<< HEAD
def _factor_m_dense(m: types.Model, d: types.Data, qM: wp.array, qLD: wp.array, block_dim: int = 32):
=======

def _factor_m_dense(m: types.Model, d: types.Data):
>>>>>>> 04e5f122
  """Dense Cholesky factorizaton of inertia-like matrix M, assumed spd."""

  # TODO(team): develop heuristic for block dim, or make configurable
  block_dim = 32

<<<<<<< HEAD
  @wp.kernel
  def cholesky(qM: wp.array3d(dtype=wp.float32), qLD: wp.array3d(dtype=wp.float32)):
    worldid = wp.tid()
    qM_tile = wp.tile_load(qM[worldid], shape=(TILE, TILE))
    qLD_tile = wp.tile_cholesky(qM_tile)
    wp.tile_store(qLD[worldid], qLD_tile)

  wp.launch_tiled(cholesky, dim=(d.nworld), inputs=[qM, qLD], block_dim=BLOCK_DIM)


def factor_m(m: types.Model, d: types.Data, qM: wp.array3d, qLD: wp.array3d, qLDiagInv: wp.array = None, block_dim: int = 32):
=======
  def cholesky(adr, size, tilesize):

    @wp.kernel
    def cholesky(m: types.Model, d: types.Data, leveladr: int):
      worldid, nodeid = wp.tid()
      dofid = m.qLD_dense_tileid[leveladr + nodeid]
      qM_tile = wp.tile_load(d.qM[worldid], shape=(tilesize, tilesize), offset=(dofid, dofid))
      qLD_tile = wp.tile_cholesky(qM_tile)
      wp.tile_store(d.qLD[worldid], qLD_tile, offset=(dofid, dofid))

    wp.launch_tiled(cholesky, dim=(d.nworld, size), inputs=[m, d, adr], block_dim=block_dim)

  leveladr, levelsize = m.qLD_leveladr.numpy(), m.qLD_levelsize.numpy()
  tilesize = m.qLD_dense_tilesize.numpy()

  for i in range(len(leveladr)):
    cholesky(leveladr[i], levelsize[i], int(tilesize[i]))


def factor_m(m: types.Model, d: types.Data):
>>>>>>> 04e5f122
  """Factorizaton of inertia-like matrix M, assumed spd."""

  if wp.static(m.opt.is_sparse):
    assert qLDiagInv is not None
    _factor_m_sparse(m, d, qM, qLD, qLDiagInv)
  else:
<<<<<<< HEAD
    _factor_m_dense(m, d, qM, qLD, block_dim=block_dim)

def solve_m(
    m: types.Model, d: types.Data, qLD: wp.array, qLDiagInv: wp.array, x: wp.array2d(dtype=wp.float32), y: wp.array2d(dtype=wp.float32), block_dim: int = 32
):
  """Computes sparse backsubstitution:  x = inv(L'*D*L)*y ."""

  TILE = m.nv
  BLOCK_DIM = block_dim

  @wp.kernel
  def solve_m_dense(
      qLD: wp.array3d(dtype=wp.float32), x: wp.array2d(dtype=wp.float32), y: wp.array2d(dtype=wp.float32)
  ):
    worldid = wp.tid()
    qLD_tile = wp.tile_load(qLD[worldid], shape=(TILE, TILE))
    x_tile = wp.tile_load(x[worldid], shape=(TILE))
    y_tile = wp.tile_cholesky_solve(qLD_tile, x_tile)
    wp.tile_store(y[worldid], y_tile)

  @wp.kernel
  def solve_m_sparse(
      m: types.Model, qLD: wp.array3d(dtype=wp.float32), qLDiagInv: wp.array2d(dtype=wp.float32), y: wp.array2d(dtype=wp.float32)
  ):
    worldid = wp.tid()
=======
    _factor_m_dense(m, d)
>>>>>>> 04e5f122

    # x <- inv(L') * x;
    for i in range(m.nv-1, -1, -1):
      madr_ij = m.dof_Madr[i] + 1
      j = m.dof_parentid[i]

      while j >= 0:
        y[worldid, j] = y[worldid, j] - qLD[worldid, 0, madr_ij] * y[worldid, i]
        madr_ij += 1
        j = m.dof_parentid[j]

    # x <- inv(D) * x
    for i in range(m.nv):
      y[worldid, i] = y[worldid, i] * qLDiagInv[worldid, i]

    # x <- inv(L) * x; 
    for i in range(m.nv):
      madr_ij = m.dof_Madr[i] + 1
      j = m.dof_parentid[i]

      while j >= 0:
        y[worldid, i] = y[worldid, i] - qLD[worldid, 0, madr_ij] * y[worldid, j]
        madr_ij += 1
        j = m.dof_parentid[j]

  if (m.opt.is_sparse):
    wp.copy(y, x)
    wp.launch(solve_m_sparse, dim=(d.nworld), inputs=[m, qLD, qLDiagInv, y])
  else:
    wp.launch_tiled(solve_m_dense, dim=(d.nworld), inputs=[qLD, x, y], block_dim=BLOCK_DIM)

def rne(m: types.Model, d: types.Data):
  """Computes inverse dynamics using Newton-Euler algorithm."""

  cacc = wp.zeros(shape=(d.nworld, m.nbody), dtype=wp.spatial_vector)
  cfrc = wp.zeros(shape=(d.nworld, m.nbody), dtype=wp.spatial_vector)

  @wp.kernel
  def cacc_gravity(m: types.Model, cacc: wp.array(dtype=wp.spatial_vector, ndim=2)):
    worldid = wp.tid()
    cacc[worldid, 0] = wp.spatial_vector(wp.vec3(0.0), -m.opt.gravity)

  @wp.kernel
  def cacc_level(
    m: types.Model,
    d: types.Data,
    cacc: wp.array(dtype=wp.spatial_vector, ndim=2),
    leveladr: int,
  ):
    worldid, nodeid = wp.tid()
    bodyid = m.body_tree[leveladr + nodeid]
    dofnum = m.body_dofnum[bodyid]
    pid = m.body_parentid[bodyid]
    dofadr = m.body_dofadr[bodyid]
    local_cacc = cacc[worldid, pid]
    for i in range(dofnum):
      local_cacc += d.cdof_dot[worldid, dofadr + i] * d.qvel[worldid, dofadr + i]
    cacc[worldid, bodyid] = local_cacc

  @wp.kernel
  def frc_fn(d: types.Data, cfrc: wp.array(dtype=wp.spatial_vector, ndim=2), cacc: wp.array(dtype=wp.spatial_vector, ndim=2)):
    worldid, bodyid = wp.tid()
    frc = math.inert_vec(d.cinert[worldid, bodyid], cacc[worldid, bodyid])
    frc += math.motion_cross_force(d.cvel[worldid, bodyid], math.inert_vec(d.cinert[worldid, bodyid], d.cvel[worldid, bodyid]))
    cfrc[worldid, bodyid] += frc

  @wp.kernel
  def cfrc_fn(
    m: types.Model, cfrc: wp.array(dtype=wp.spatial_vector, ndim=2), leveladr: int
  ):
    worldid, nodeid = wp.tid()
    bodyid = m.body_tree[leveladr + nodeid]
    pid = m.body_parentid[bodyid]
    wp.atomic_add(cfrc[worldid], pid, cfrc[worldid, bodyid])

  @wp.kernel
  def qfrc_bias(
    m: types.Model, d: types.Data, cfrc: wp.array(dtype=wp.spatial_vector, ndim=2)
  ):
    worldid, dofid = wp.tid()
    bodyid = m.dof_bodyid[dofid]
    d.qfrc_bias[worldid, dofid] = wp.dot(d.cdof[worldid, dofid], cfrc[worldid, bodyid])

  leveladr, levelsize = m.body_leveladr.numpy(), m.body_levelsize.numpy()

  wp.launch(cacc_gravity, dim=[d.nworld], inputs=[m, cacc])

  for adr, size in zip(leveladr, levelsize):
    wp.launch(cacc_level, dim=(d.nworld, size), inputs=[m, d, cacc, adr])

  wp.launch(frc_fn, dim=[d.nworld, m.nbody], inputs=[d, cfrc, cacc])

  for i in range(len(leveladr) - 1, 0, -1):
    adr, size = leveladr[i], levelsize[i]
    wp.launch(cfrc_fn, dim=[d.nworld, size], inputs=[m, cfrc, adr])

  wp.launch(qfrc_bias, dim=[d.nworld, m.nv], inputs=[m, d, cfrc])


def com_vel(m: types.Model, d: types.Data):
  """Computes cvel, cdof_dot."""

  @wp.kernel
  def _root(d: types.Data):
    worldid, elementid = wp.tid()
    d.cvel[worldid, 0][elementid] = 0.0

  @wp.kernel
  def _level(m: types.Model, d: types.Data, leveladr: int):
    worldid, nodeid = wp.tid()
    bodyid = m.body_tree[leveladr + nodeid]
    dofid = m.body_dofadr[bodyid]
    jntid = m.body_jntadr[bodyid]
    jntnum = m.body_jntnum[bodyid]
    pid = m.body_parentid[bodyid]

    if jntnum == 0:
      d.cvel[worldid, bodyid] = d.cvel[worldid, pid]
      return
    
    cvel = d.cvel[worldid, pid]
    qvel = d.qvel[worldid]
    cdof = d.cdof[worldid]

    for j in range(jntid, jntid + jntnum):
      jnttype = m.jnt_type[j]

      if jnttype == 0:  # free
        cvel += cdof[dofid + 0] * qvel[dofid + 0]
        cvel += cdof[dofid + 1] * qvel[dofid + 1]
        cvel += cdof[dofid + 2] * qvel[dofid + 2]

        d.cdof_dot[worldid, dofid + 3] = math.motion_cross(cvel, cdof[dofid + 3])
        d.cdof_dot[worldid, dofid + 4] = math.motion_cross(cvel, cdof[dofid + 4])
        d.cdof_dot[worldid, dofid + 5] = math.motion_cross(cvel, cdof[dofid + 5])

        cvel += cdof[dofid + 3] * qvel[dofid + 3]
        cvel += cdof[dofid + 4] * qvel[dofid + 4]
        cvel += cdof[dofid + 5] * qvel[dofid + 5]

        dofid += 6
      elif jnttype == 1: # ball
        d.cdof_dot[worldid, dofid + 0] = math.motion_cross(cvel, cdof[dofid + 0])
        d.cdof_dot[worldid, dofid + 1] = math.motion_cross(cvel, cdof[dofid + 1])
        d.cdof_dot[worldid, dofid + 2] = math.motion_cross(cvel, cdof[dofid + 2])

        cvel += cdof[dofid + 0] * qvel[dofid + 0]
        cvel += cdof[dofid + 1] * qvel[dofid + 1]
        cvel += cdof[dofid + 2] * qvel[dofid + 2]

        dofid += 3
      else:
        d.cdof_dot[worldid, dofid] = math.motion_cross(cvel, cdof[dofid])
        cvel += cdof[dofid] * qvel[dofid]

        dofid += 1

    d.cvel[worldid, bodyid] = cvel

  wp.launch(_root, dim=(d.nworld, 6), inputs=[d])
  for adr, size in zip(m.body_leveladr.numpy()[1:], m.body_levelsize.numpy()[1:]):
    wp.launch(_level, dim=(d.nworld, size), inputs=[m, d, adr])


def solve_m(m: types.Model, d: types.Data, input: wp.array(ndim=2, dtype=wp.float32), output: wp.array(ndim=2, dtype=wp.float32)):
  """Computes backsubstitution."""

  TILE = m.nv

  @wp.kernel
  def cholesky(d: types.Data, input: wp.array(ndim=2, dtype=wp.float32), output: wp.array(ndim=2, dtype=wp.float32)):
    worldid = wp.tid()
    input_tile = wp.tile_load(input[worldid], shape=TILE)
    qLD_tile = wp.tile_load(d.qLD[worldid], shape=(TILE, TILE))
    output_tile = wp.tile_cholesky_solve(qLD_tile, input_tile)
    wp.tile_store(output[worldid], output_tile)

  wp.launch_tiled(cholesky, dim=(d.nworld), inputs=[d, input, output], block_dim=32)<|MERGE_RESOLUTION|>--- conflicted
+++ resolved
@@ -46,13 +46,6 @@
         jnt_type = m.jnt_type[jntadr]
         jnt_axis = m.jnt_axis[jntadr]
         xanchor = math.rot_vec_quat(m.jnt_pos[jntadr], xquat) + xpos
-<<<<<<< HEAD
-        xaxis = math.rot_vec_quat(m.jnt_axis[jntadr], xquat)
-
-        if jnt_type == 3:  # hinge
-          qloc = math.axis_angle_to_quat(
-              m.jnt_axis[jntadr], d.qpos[worldid, qadr] - m.qpos0[qadr]
-=======
         xaxis = math.rot_vec_quat(jnt_axis, xquat)
 
         if jnt_type == 1:  # ball
@@ -61,7 +54,6 @@
             d.qpos[worldid, qadr + 1],
             d.qpos[worldid, qadr + 2],
             d.qpos[worldid, qadr + 3],
->>>>>>> 04e5f122
           )
           xquat = math.mul_quat(xquat, qloc)
           # correct for off-center rotation
@@ -285,39 +277,22 @@
 
   wp.launch(qLDiag_div, dim=(d.nworld, m.nv), inputs=[m, qLD, qLDiagInv])
 
-<<<<<<< HEAD
-def _factor_m_dense(m: types.Model, d: types.Data, qM: wp.array, qLD: wp.array, block_dim: int = 32):
-=======
-
-def _factor_m_dense(m: types.Model, d: types.Data):
->>>>>>> 04e5f122
+
+def _factor_m_dense(m: types.Model, d: types.Data, qM: wp.array, qLD: wp.array):
   """Dense Cholesky factorizaton of inertia-like matrix M, assumed spd."""
 
   # TODO(team): develop heuristic for block dim, or make configurable
   block_dim = 32
 
-<<<<<<< HEAD
-  @wp.kernel
-  def cholesky(qM: wp.array3d(dtype=wp.float32), qLD: wp.array3d(dtype=wp.float32)):
-    worldid = wp.tid()
-    qM_tile = wp.tile_load(qM[worldid], shape=(TILE, TILE))
-    qLD_tile = wp.tile_cholesky(qM_tile)
-    wp.tile_store(qLD[worldid], qLD_tile)
-
-  wp.launch_tiled(cholesky, dim=(d.nworld), inputs=[qM, qLD], block_dim=BLOCK_DIM)
-
-
-def factor_m(m: types.Model, d: types.Data, qM: wp.array3d, qLD: wp.array3d, qLDiagInv: wp.array = None, block_dim: int = 32):
-=======
-  def cholesky(adr, size, tilesize):
+  def cholesky(m, d, qM, qLD, adr, size, tilesize):
 
     @wp.kernel
-    def cholesky(m: types.Model, d: types.Data, leveladr: int):
+    def cholesky(m: types.Model, leveladr: int):
       worldid, nodeid = wp.tid()
       dofid = m.qLD_dense_tileid[leveladr + nodeid]
-      qM_tile = wp.tile_load(d.qM[worldid], shape=(tilesize, tilesize), offset=(dofid, dofid))
+      qM_tile = wp.tile_load(qM[worldid], shape=(tilesize, tilesize), offset=(dofid, dofid))
       qLD_tile = wp.tile_cholesky(qM_tile)
-      wp.tile_store(d.qLD[worldid], qLD_tile, offset=(dofid, dofid))
+      wp.tile_store(qLD[worldid], qLD_tile, offset=(dofid, dofid))
 
     wp.launch_tiled(cholesky, dim=(d.nworld, size), inputs=[m, d, adr], block_dim=block_dim)
 
@@ -328,16 +303,14 @@
     cholesky(leveladr[i], levelsize[i], int(tilesize[i]))
 
 
-def factor_m(m: types.Model, d: types.Data):
->>>>>>> 04e5f122
+def factor_m(m: types.Model, d: types.Data, qM, qLD, qLDiagInv):
   """Factorizaton of inertia-like matrix M, assumed spd."""
 
   if wp.static(m.opt.is_sparse):
     assert qLDiagInv is not None
     _factor_m_sparse(m, d, qM, qLD, qLDiagInv)
   else:
-<<<<<<< HEAD
-    _factor_m_dense(m, d, qM, qLD, block_dim=block_dim)
+    _factor_m_dense(m, d, qM, qLD)
 
 def solve_m(
     m: types.Model, d: types.Data, qLD: wp.array, qLDiagInv: wp.array, x: wp.array2d(dtype=wp.float32), y: wp.array2d(dtype=wp.float32), block_dim: int = 32
@@ -362,9 +335,6 @@
       m: types.Model, qLD: wp.array3d(dtype=wp.float32), qLDiagInv: wp.array2d(dtype=wp.float32), y: wp.array2d(dtype=wp.float32)
   ):
     worldid = wp.tid()
-=======
-    _factor_m_dense(m, d)
->>>>>>> 04e5f122
 
     # x <- inv(L') * x;
     for i in range(m.nv-1, -1, -1):
