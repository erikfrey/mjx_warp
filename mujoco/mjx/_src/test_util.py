--- conflicted
+++ resolved
@@ -17,30 +17,6 @@
 import time
 from typing import Callable, Tuple
 
-<<<<<<< HEAD
-import warp as wp
-
-import mujoco
-
-# pylint: disable=g-importing-member
-from . import io
-from . import smooth
-from .types import Data
-from .types import Model
-
-# pylint: enable=g-importing-member
-
-
-def benchmark(
-    fn: Callable[[Model, Data], None],
-    m: mujoco.MjModel,
-    nstep: int = 1000,
-    batch_size: int = 1024,
-    unroll_steps: int = 1,
-    solver: str = "newton",
-    iterations: int = 1,
-    ls_iterations: int = 4,
-=======
 from etils import epath
 import mujoco
 import numpy as np
@@ -74,7 +50,6 @@
   solver: str = "newton",
   iterations: int = 1,
   ls_iterations: int = 4,
->>>>>>> 04e5f122
 ) -> Tuple[float, float, int]:
   """Benchmark a model."""
 
