# Copyright 2025 The Physics-Next Project Developers
#
# Licensed under the Apache License, Version 2.0 (the "License");
# you may not use this file except in compliance with the License.
# You may obtain a copy of the License at
#
#     http://www.apache.org/licenses/LICENSE-2.0
#
# Unless required by applicable law or agreed to in writing, software
# distributed under the License is distributed on an "AS IS" BASIS,
# WITHOUT WARRANTIES OR CONDITIONS OF ANY KIND, either express or implied.
# See the License for the specific language governing permissions and
# limitations under the License.
# ==============================================================================

"""Utilities for testing."""

import time
from typing import Callable, Tuple

<<<<<<< HEAD
=======
from etils import epath
import numpy as np
>>>>>>> ade9a4bd
import warp as wp

import mujoco

<<<<<<< HEAD
# pylint: disable=g-importing-member
from . import io
from . import smooth
from .types import Data
from .types import Model

# pylint: enable=g-importing-member


def benchmark(
    fn: Callable[[Model, Data], None],
    m: mujoco.MjModel,
    nstep: int = 1000,
    batch_size: int = 1024,
    unroll_steps: int = 1,
    solver: str = "newton",
    iterations: int = 1,
    ls_iterations: int = 4,
=======
from . import io
from . import types


def fixture(fname: str, keyframe: int = -1, sparse: bool = True):
  path = epath.resource_path("mujoco.mjx") / "test_data" / fname
  mjm = mujoco.MjModel.from_xml_path(path.as_posix())
  mjd = mujoco.MjData(mjm)
  if keyframe > -1:
    mujoco.mj_resetDataKeyframe(mjm, mjd, keyframe)
  # give the system a little kick to ensure we have non-identity rotations
  mjd.qvel = np.random.uniform(-0.01, 0.01, mjm.nv)
  mujoco.mj_step(mjm, mjd, 3)  # let dynamics get state significantly non-zero
  mujoco.mj_forward(mjm, mjd)
  mjm.opt.jacobian = sparse
  m = io.put_model(mjm)
  d = io.put_data(mjm, mjd)
  return mjm, mjd, m, d


def benchmark(
  fn: Callable[[types.Model, types.Data], None],
  m: mujoco.MjModel,
  nstep: int = 1000,
  batch_size: int = 1024,
  unroll_steps: int = 1,
  solver: str = "newton",
  iterations: int = 1,
  ls_iterations: int = 4,
>>>>>>> ade9a4bd
) -> Tuple[float, float, int]:
  """Benchmark a model."""

  mx = io.put_model(m)
  dx = io.make_data(m, nworld=batch_size)

  wp.clear_kernel_cache()
  jit_beg = time.perf_counter()
  fn(mx, dx)
  jit_end = time.perf_counter()
  jit_duration = jit_end - jit_beg
  wp.synchronize()

  # capture the whole smooth.kinematic() function as a CUDA graph
  with wp.ScopedCapture() as capture:
    fn(mx, dx)
  graph = capture.graph

  run_beg = time.perf_counter()
  for _ in range(nstep):
    wp.capture_launch(graph)
  wp.synchronize()
  run_end = time.perf_counter()
  run_duration = run_end - run_beg

  return jit_duration, run_duration, batch_size * nstep<|MERGE_RESOLUTION|>--- conflicted
+++ resolved
@@ -18,35 +18,12 @@
 import time
 from typing import Callable, Tuple
 
-<<<<<<< HEAD
-=======
 from etils import epath
 import numpy as np
->>>>>>> ade9a4bd
 import warp as wp
 
 import mujoco
 
-<<<<<<< HEAD
-# pylint: disable=g-importing-member
-from . import io
-from . import smooth
-from .types import Data
-from .types import Model
-
-# pylint: enable=g-importing-member
-
-
-def benchmark(
-    fn: Callable[[Model, Data], None],
-    m: mujoco.MjModel,
-    nstep: int = 1000,
-    batch_size: int = 1024,
-    unroll_steps: int = 1,
-    solver: str = "newton",
-    iterations: int = 1,
-    ls_iterations: int = 4,
-=======
 from . import io
 from . import types
 
@@ -76,7 +53,6 @@
   solver: str = "newton",
   iterations: int = 1,
   ls_iterations: int = 4,
->>>>>>> ade9a4bd
 ) -> Tuple[float, float, int]:
   """Benchmark a model."""
 
