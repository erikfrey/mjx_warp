--- conflicted
+++ resolved
@@ -71,16 +71,11 @@
   d = io.put_data(mjm, mjd, nworld=batch_size, nconmax=nconmax, njmax=njmax)
 
   jit_beg = time.perf_counter()
-<<<<<<< HEAD
-  fn(mx, dx)
-  fn(
-    mx, dx
-  )  # double warmup to work around issues with compilation during graph capture
-=======
+
   fn(m, d)
   # double warmup to work around issues with compilation during graph capture:
   fn(m, d)
->>>>>>> 701ff857
+
   jit_end = time.perf_counter()
   jit_duration = jit_end - jit_beg
   wp.synchronize()
