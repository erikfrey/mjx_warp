import warp as wp
import mujoco
from mujoco import mjx

class vec10f(wp.types.vector(length=10, dtype=wp.float32)):
    pass

vec10 = vec10f

@wp.struct
class Model:
  nq: int
  nv: int
  na: int
  nbody: int
  njnt: int
  ngeom: int
  nsite: int
  nmocap: int
<<<<<<< HEAD
  nlevel: int  # warp only
  timestep: float
=======
  nM: int
>>>>>>> 50e804a6
  qpos0: wp.array(dtype=wp.float32, ndim=1)
  body_leveladr: wp.array(dtype=wp.int32, ndim=1)  # warp only
  body_levelsize: wp.array(dtype=wp.int32, ndim=1)  # warp only
  body_tree: wp.array(dtype=wp.int32, ndim=1)   # warp only
  qLD_leveladr: wp.array(dtype=wp.int32, ndim=1)  # warp only
  qLD_levelsize: wp.array(dtype=wp.int32, ndim=1)  # warp only
  qLD_updates: wp.array(dtype=wp.vec3i, ndim=1)  # warp only
  body_jntadr: wp.array(dtype=wp.int32, ndim=1)
  body_jntnum: wp.array(dtype=wp.int32, ndim=1)
  body_parentid: wp.array(dtype=wp.int32, ndim=1)
  body_mocapid: wp.array(dtype=wp.int32, ndim=1)
  body_pos: wp.array(dtype=wp.vec3, ndim=1)
  body_quat: wp.array(dtype=wp.quat, ndim=1)
  body_ipos: wp.array(dtype=wp.vec3, ndim=1)
  body_iquat: wp.array(dtype=wp.quat, ndim=1)
  body_rootid: wp.array(dtype=wp.int32, ndim=1)
  body_inertia: wp.array(dtype=wp.vec3, ndim=1)
  body_mass: wp.array(dtype=wp.float32, ndim=1)
  jnt_bodyid: wp.array(dtype=wp.int32, ndim=1)
  jnt_type: wp.array(dtype=wp.int32, ndim=1)
  jnt_qposadr: wp.array(dtype=wp.int32, ndim=1)
  jnt_dofadr: wp.array(dtype=wp.int32, ndim=1)
  jnt_axis: wp.array(dtype=wp.vec3, ndim=1)
  jnt_pos: wp.array(dtype=wp.vec3, ndim=1)
  geom_pos: wp.array(dtype=wp.vec3, ndim=1)
  geom_quat: wp.array(dtype=wp.quat, ndim=1)
  site_pos: wp.array(dtype=wp.vec3, ndim=1)
  site_quat: wp.array(dtype=wp.quat, ndim=1)
  dof_bodyid: wp.array(dtype=wp.int32, ndim=1)
  dof_parentid: wp.array(dtype=wp.int32, ndim=1)
  dof_Madr: wp.array(dtype=wp.int32, ndim=1)
  dof_armature: wp.array(dtype=wp.float32, ndim=1)
  actuator_actlimited: wp.array(dtype=wp.int32, ndim=1)
  actuator_actrange: wp.array(dtype=wp.float32, ndim=2)
  actuator_actadr: wp.array(dtype=wp.int32, ndim=1)
  actuator_dyntype: wp.array(dtype=wp.int32, ndim=1)
  actuator_dynprm: wp.array(dtype=wp.float32, ndim=2)


@wp.struct
class Data:
  nworld: int
  time: float
  qpos: wp.array(dtype=wp.float32, ndim=2)
  mocap_pos: wp.array(dtype=wp.vec3, ndim=2)
  mocap_quat: wp.array(dtype=wp.quat, ndim=2)
  xanchor: wp.array(dtype=wp.vec3, ndim=2)
  xaxis: wp.array(dtype=wp.vec3, ndim=2)
  xmat: wp.array(dtype=wp.mat33, ndim=2)
  xpos: wp.array(dtype=wp.vec3, ndim=2)
  xquat: wp.array(dtype=wp.quat, ndim=2)
  xipos: wp.array(dtype=wp.vec3, ndim=2)
  ximat: wp.array(dtype=wp.mat33, ndim=2)
  subtree_com: wp.array(dtype=wp.vec3, ndim=2)
  geom_xpos: wp.array(dtype=wp.vec3, ndim=2)
  geom_xmat: wp.array(dtype=wp.mat33, ndim=2)
  site_xpos: wp.array(dtype=wp.vec3, ndim=2)
  site_xmat: wp.array(dtype=wp.mat33, ndim=2)
  cinert: wp.array(dtype=vec10, ndim=2)
  cdof: wp.array(dtype=wp.spatial_vector, ndim=2)
  crb: wp.array(dtype=vec10, ndim=2)
  qM: wp.array(dtype=wp.float32, ndim=2)
<<<<<<< HEAD
  qacc: wp.array(dtype=wp.float32, ndim=2)
  qvel: wp.array(dtype=wp.float32, ndim=2)
  act_dot: wp.array(dtype=wp.float32, ndim=2)
  act: wp.array(dtype=wp.float32, ndim=2)
=======
  qLD: wp.array(dtype=wp.float32, ndim=2)
  qLDiagInv: wp.array(dtype=wp.float32, ndim=2)
>>>>>>> 50e804a6
<|MERGE_RESOLUTION|>--- conflicted
+++ resolved
@@ -17,12 +17,9 @@
   ngeom: int
   nsite: int
   nmocap: int
-<<<<<<< HEAD
   nlevel: int  # warp only
   timestep: float
-=======
   nM: int
->>>>>>> 50e804a6
   qpos0: wp.array(dtype=wp.float32, ndim=1)
   body_leveladr: wp.array(dtype=wp.int32, ndim=1)  # warp only
   body_levelsize: wp.array(dtype=wp.int32, ndim=1)  # warp only
@@ -85,12 +82,9 @@
   cdof: wp.array(dtype=wp.spatial_vector, ndim=2)
   crb: wp.array(dtype=vec10, ndim=2)
   qM: wp.array(dtype=wp.float32, ndim=2)
-<<<<<<< HEAD
   qacc: wp.array(dtype=wp.float32, ndim=2)
   qvel: wp.array(dtype=wp.float32, ndim=2)
   act_dot: wp.array(dtype=wp.float32, ndim=2)
   act: wp.array(dtype=wp.float32, ndim=2)
-=======
   qLD: wp.array(dtype=wp.float32, ndim=2)
-  qLDiagInv: wp.array(dtype=wp.float32, ndim=2)
->>>>>>> 50e804a6
+  qLDiagInv: wp.array(dtype=wp.float32, ndim=2)