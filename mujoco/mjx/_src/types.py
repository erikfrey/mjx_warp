--- conflicted
+++ resolved
@@ -161,12 +161,9 @@
   jnt_range: wp.array(dtype=wp.float32, ndim=2)
   jnt_margin: wp.array(dtype=wp.float32, ndim=1)
   jnt_stiffness: wp.array(dtype=wp.float32, ndim=1)
-<<<<<<< HEAD
-  geom_bodyid: wp.array(dtype=wp.int32, ndim=1)
-=======
   jnt_actfrclimited: wp.array(dtype=wp.bool, ndim=1)
   jnt_actfrcrange: wp.array(dtype=wp.vec2, ndim=1)
->>>>>>> c81daa30
+  geom_bodyid: wp.array(dtype=wp.int32, ndim=1)
   geom_pos: wp.array(dtype=wp.vec3, ndim=1)
   geom_quat: wp.array(dtype=wp.quat, ndim=1)
   site_pos: wp.array(dtype=wp.vec3, ndim=1)
@@ -192,8 +189,7 @@
   actuator_actrange: wp.array(dtype=wp.vec2, ndim=1)
   actuator_actadr: wp.array(dtype=wp.int32, ndim=1)
   actuator_dyntype: wp.array(dtype=wp.int32, ndim=1)
-<<<<<<< HEAD
-  actuator_dynprm: wp.array(dtype=wp.float32, ndim=2)
+  actuator_dynprm: wp.array(dtype=vec10f, ndim=1)
   opt: Option
   # warp only
   efc_jnt_slide_hinge_id: wp.array(dtype=wp.int32, ndim=1)
@@ -212,9 +208,6 @@
   dim: wp.array(dtype=wp.int32, ndim=2)
   geom: wp.array(dtype=wp.int32, ndim=3)
   efc_address: wp.array(dtype=wp.int32, ndim=2)
-=======
-  actuator_dynprm: wp.array(dtype=vec10f, ndim=1)
->>>>>>> c81daa30
 
 
 @wp.struct
@@ -265,7 +258,7 @@
   qfrc_damper: wp.array(dtype=wp.float32, ndim=2)
   qfrc_actuator: wp.array(dtype=wp.float32, ndim=2)
   qfrc_smooth: wp.array(dtype=wp.float32, ndim=2)
-<<<<<<< HEAD
+  qacc_smooth: wp.array(dtype=wp.float32, ndim=2)
   contact: Contact
   efc_J: wp.array(dtype=wp.float32, ndim=3)
   efc_pos: wp.array(dtype=wp.float32, ndim=2)
@@ -273,9 +266,6 @@
   efc_frictionloss: wp.array(dtype=wp.float32, ndim=2)
   efc_D: wp.array(dtype=wp.float32, ndim=2)
   efc_aref: wp.array(dtype=wp.float32, ndim=2)
-=======
-  qacc_smooth: wp.array(dtype=wp.float32, ndim=2)
->>>>>>> c81daa30
 
   # temp arrays
   qfrc_integration: wp.array(dtype=wp.float32, ndim=2)
