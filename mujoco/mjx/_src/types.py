import warp as wp

import mujoco
from mujoco import mjx


class vec10f(wp.types.vector(length=10, dtype=wp.float32)):
  pass


vec10 = vec10f

MJ_DSBL_CONSTRAINT = 1 << 0
MJ_DSBL_EQUALITY = 1 << 1
MJ_DSBL_FRICTIONLOSS = 1 << 2
MJ_DSBL_LIMIT = 1 << 3
MJ_DSBL_CONTACT = 1 << 4
MJ_DSBL_PASSIVE = 1 << 5
MJ_DSBL_GRAVITY = 1 << 6
MJ_DSBL_CLAMPCTRL = 1 << 7
MJ_DSBL_WARMSTART = 1 << 8
MJ_DSNL_FILTERPARENT = 1 << 9
MJ_DSBL_ACTUATION = 1 << 10
MJ_DSBL_REFSAFE = 1 << 11
MJ_DSBL_SENSOR = 1 << 12
MJ_DSBL_MIDPHASE = 1 << 13
MJ_DSBL_EULERDAMP = 1 << 14


@wp.struct
class Option:
  gravity: wp.vec3
  is_sparse: bool # warp only
  disableflags: int

@wp.struct
class Model:
  nq: int
  nv: int
  na: int
  nbody: int
  njnt: int
  ngeom: int
  nsite: int
  nmocap: int
  nlevel: int  # warp only
  timestep: float
  nM: int
  qpos0: wp.array(dtype=wp.float32, ndim=1)
  qpos_spring: wp.array(dtype=wp.float32, ndim=1)
  body_leveladr: wp.array(dtype=wp.int32, ndim=1)  # warp only
  body_levelsize: wp.array(dtype=wp.int32, ndim=1)  # warp only
  body_tree: wp.array(dtype=wp.int32, ndim=1)  # warp only
  qLD_leveladr: wp.array(dtype=wp.int32, ndim=1)  # warp only
  qLD_levelsize: wp.array(dtype=wp.int32, ndim=1)  # warp only
  qLD_sparse_updates: wp.array(dtype=wp.vec3i, ndim=1)  # warp only
  qLD_dense_tilesize: wp.array(dtype=wp.int32, ndim=1)  # warp only
  qLD_dense_tileid: wp.array(dtype=wp.int32, ndim=1)  # warp only
  body_dofadr: wp.array(dtype=wp.int32, ndim=1)
  body_dofnum: wp.array(dtype=wp.int32, ndim=1)
  body_jntadr: wp.array(dtype=wp.int32, ndim=1)
  body_jntnum: wp.array(dtype=wp.int32, ndim=1)
  body_parentid: wp.array(dtype=wp.int32, ndim=1)
  body_mocapid: wp.array(dtype=wp.int32, ndim=1)
  body_pos: wp.array(dtype=wp.vec3, ndim=1)
  body_quat: wp.array(dtype=wp.quat, ndim=1)
  body_ipos: wp.array(dtype=wp.vec3, ndim=1)
  body_iquat: wp.array(dtype=wp.quat, ndim=1)
  body_rootid: wp.array(dtype=wp.int32, ndim=1)
  body_inertia: wp.array(dtype=wp.vec3, ndim=1)
  body_mass: wp.array(dtype=wp.float32, ndim=1)
  jnt_bodyid: wp.array(dtype=wp.int32, ndim=1)
  jnt_type: wp.array(dtype=wp.int32, ndim=1)
  jnt_qposadr: wp.array(dtype=wp.int32, ndim=1)
  jnt_dofadr: wp.array(dtype=wp.int32, ndim=1)
  jnt_axis: wp.array(dtype=wp.vec3, ndim=1)
  jnt_pos: wp.array(dtype=wp.vec3, ndim=1)
  jnt_stiffness: wp.array(dtype=wp.float32, ndim=1)
  geom_pos: wp.array(dtype=wp.vec3, ndim=1)
  geom_quat: wp.array(dtype=wp.quat, ndim=1)
  site_pos: wp.array(dtype=wp.vec3, ndim=1)
  site_quat: wp.array(dtype=wp.quat, ndim=1)
  dof_bodyid: wp.array(dtype=wp.int32, ndim=1)
  dof_jntid: wp.array(dtype=wp.int32, ndim=1)
  dof_parentid: wp.array(dtype=wp.int32, ndim=1)
  dof_Madr: wp.array(dtype=wp.int32, ndim=1)
  dof_armature: wp.array(dtype=wp.float32, ndim=1)
  dof_damping: wp.array(dtype=wp.float32, ndim=1)
<<<<<<< HEAD
  actuator_actlimited: wp.array(dtype=wp.int32, ndim=1)
  actuator_actrange: wp.array(dtype=wp.float32, ndim=2)
  actuator_actadr: wp.array(dtype=wp.int32, ndim=1)
  actuator_dyntype: wp.array(dtype=wp.int32, ndim=1)
  actuator_dynprm: wp.array(dtype=wp.float32, ndim=2)
=======
>>>>>>> 04e5f122
  opt: Option


@wp.struct
class Data:
  nworld: int
  time: float
  qpos: wp.array(dtype=wp.float32, ndim=2)
  qvel: wp.array(dtype=wp.float32, ndim=2)
  qfrc_applied: wp.array(dtype=wp.float32, ndim=2)
  mocap_pos: wp.array(dtype=wp.vec3, ndim=2)
  mocap_quat: wp.array(dtype=wp.quat, ndim=2)
  qacc: wp.array(dtype=wp.float32, ndim=2)
  xanchor: wp.array(dtype=wp.vec3, ndim=2)
  xaxis: wp.array(dtype=wp.vec3, ndim=2)
  xmat: wp.array(dtype=wp.mat33, ndim=2)
  xpos: wp.array(dtype=wp.vec3, ndim=2)
  xquat: wp.array(dtype=wp.quat, ndim=2)
  xipos: wp.array(dtype=wp.vec3, ndim=2)
  ximat: wp.array(dtype=wp.mat33, ndim=2)
  subtree_com: wp.array(dtype=wp.vec3, ndim=2)
  geom_xpos: wp.array(dtype=wp.vec3, ndim=2)
  geom_xmat: wp.array(dtype=wp.mat33, ndim=2)
  site_xpos: wp.array(dtype=wp.vec3, ndim=2)
  site_xmat: wp.array(dtype=wp.mat33, ndim=2)
  cinert: wp.array(dtype=vec10, ndim=2)
  cdof: wp.array(dtype=wp.spatial_vector, ndim=2)
  crb: wp.array(dtype=vec10, ndim=2)
  qM: wp.array(dtype=wp.float32, ndim=3)
  qLD: wp.array(dtype=wp.float32, ndim=3)
  qacc: wp.array(dtype=wp.float32, ndim=2)
  qacc_integration: wp.array(dtype=wp.float32, ndim=2)
  qacc_smooth: wp.array(dtype=wp.float32, ndim=2)
  qvel: wp.array(dtype=wp.float32, ndim=2)
  act_dot: wp.array(dtype=wp.float32, ndim=2)
  act: wp.array(dtype=wp.float32, ndim=2)
  qLDiagInv: wp.array(dtype=wp.float32, ndim=2)
  qfrc_integration: wp.array(dtype=wp.float32, ndim=2)
  qfrc_smooth: wp.array(dtype=wp.float32, ndim=2)
  qfrc_constraint: wp.array(dtype=wp.float32, ndim=2)
  cvel: wp.array(dtype=wp.spatial_vector, ndim=2)
  cdof_dot: wp.array(dtype=wp.spatial_vector, ndim=2)
  qfrc_bias: wp.array(dtype=wp.float32, ndim=2)
<<<<<<< HEAD

  # temp arrays
  qM_integration: wp.array(dtype=wp.float32, ndim=3)
  qLD_integration: wp.array(dtype=wp.float32, ndim=3)
  qLDiagInv_integration: wp.array(dtype=wp.float32, ndim=2)
=======
  qfrc_passive: wp.array(dtype=wp.float32, ndim=2)
  qfrc_spring: wp.array(dtype=wp.float32, ndim=2)
  qfrc_damper: wp.array(dtype=wp.float32, ndim=2)
  qfrc_actuator: wp.array(dtype=wp.float32, ndim=2)
  qfrc_smooth: wp.array(dtype=wp.float32, ndim=2)
  qacc_smooth: wp.array(dtype=wp.float32, ndim=2)
>>>>>>> 04e5f122
<|MERGE_RESOLUTION|>--- conflicted
+++ resolved
@@ -86,14 +86,11 @@
   dof_Madr: wp.array(dtype=wp.int32, ndim=1)
   dof_armature: wp.array(dtype=wp.float32, ndim=1)
   dof_damping: wp.array(dtype=wp.float32, ndim=1)
-<<<<<<< HEAD
   actuator_actlimited: wp.array(dtype=wp.int32, ndim=1)
   actuator_actrange: wp.array(dtype=wp.float32, ndim=2)
   actuator_actadr: wp.array(dtype=wp.int32, ndim=1)
   actuator_dyntype: wp.array(dtype=wp.int32, ndim=1)
   actuator_dynprm: wp.array(dtype=wp.float32, ndim=2)
-=======
->>>>>>> 04e5f122
   opt: Option
 
 
@@ -126,28 +123,23 @@
   qLD: wp.array(dtype=wp.float32, ndim=3)
   qacc: wp.array(dtype=wp.float32, ndim=2)
   qacc_integration: wp.array(dtype=wp.float32, ndim=2)
-  qacc_smooth: wp.array(dtype=wp.float32, ndim=2)
   qvel: wp.array(dtype=wp.float32, ndim=2)
   act_dot: wp.array(dtype=wp.float32, ndim=2)
   act: wp.array(dtype=wp.float32, ndim=2)
   qLDiagInv: wp.array(dtype=wp.float32, ndim=2)
   qfrc_integration: wp.array(dtype=wp.float32, ndim=2)
-  qfrc_smooth: wp.array(dtype=wp.float32, ndim=2)
   qfrc_constraint: wp.array(dtype=wp.float32, ndim=2)
   cvel: wp.array(dtype=wp.spatial_vector, ndim=2)
   cdof_dot: wp.array(dtype=wp.spatial_vector, ndim=2)
   qfrc_bias: wp.array(dtype=wp.float32, ndim=2)
-<<<<<<< HEAD
 
   # temp arrays
   qM_integration: wp.array(dtype=wp.float32, ndim=3)
   qLD_integration: wp.array(dtype=wp.float32, ndim=3)
   qLDiagInv_integration: wp.array(dtype=wp.float32, ndim=2)
-=======
   qfrc_passive: wp.array(dtype=wp.float32, ndim=2)
   qfrc_spring: wp.array(dtype=wp.float32, ndim=2)
   qfrc_damper: wp.array(dtype=wp.float32, ndim=2)
   qfrc_actuator: wp.array(dtype=wp.float32, ndim=2)
   qfrc_smooth: wp.array(dtype=wp.float32, ndim=2)
-  qacc_smooth: wp.array(dtype=wp.float32, ndim=2)
->>>>>>> 04e5f122
+  qacc_smooth: wp.array(dtype=wp.float32, ndim=2)