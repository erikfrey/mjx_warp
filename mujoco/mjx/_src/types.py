# Copyright 2025 The Physics-Next Project Developers
#
# Licensed under the Apache License, Version 2.0 (the "License");
# you may not use this file except in compliance with the License.
# You may obtain a copy of the License at
#
#     http://www.apache.org/licenses/LICENSE-2.0
#
# Unless required by applicable law or agreed to in writing, software
# distributed under the License is distributed on an "AS IS" BASIS,
# WITHOUT WARRANTIES OR CONDITIONS OF ANY KIND, either express or implied.
# See the License for the specific language governing permissions and
# limitations under the License.
# ==============================================================================
<<<<<<< HEAD
import warp as wp

import mujoco
from mujoco import mjx

MJ_MINVAL = wp.constant(1e-15)

# disable flags - TODO(team): make this bullet-proof.
MJ_DSBL_CONSTRAINT = 1 << 0
MJ_DSBL_EQUALITY = 1 << 1
MJ_DSBL_FRICTIONLOSS = 1 << 2
MJ_DSBL_LIMIT = 1 << 3
MJ_DSBL_CONTACT = 1 << 4
MJ_DSBL_PASSIVE = 1 << 5
MJ_DSBL_GRAVITY = 1 << 6
MJ_DSBL_CLAMPCTRL = 1 << 7
MJ_DSBL_WARMSTART = 1 << 8
MJ_DSNL_FILTERPARENT = 1 << 9
MJ_DSBL_ACTUATION = 1 << 10
MJ_DSBL_REFSAFE = 1 << 11
MJ_DSBL_SENSOR = 1 << 12
MJ_DSBL_MIDPHASE = 1 << 13
MJ_DSBL_EULERDAMP = 1 << 14

=======

import warp as wp

>>>>>>> bb910772

class vec10f(wp.types.vector(length=10, dtype=wp.float32)):
  pass


vec10 = vec10f
array2df = wp.array2d(dtype=wp.float32)
array3df = wp.array3d(dtype=wp.float32)



@wp.struct
class Option:
  gravity: wp.vec3
  is_sparse: bool  # warp only
<<<<<<< HEAD
  timestep: float
  disableflags: int
=======
>>>>>>> bb910772


@wp.struct
class Model:
  nq: int
  nv: int
  na: int
  nu: int
  nbody: int
  njnt: int
  ngeom: int
  nsite: int
  nmocap: int
  nM: int
  opt: Option
  qpos0: wp.array(dtype=wp.float32, ndim=1)
  qpos_spring: wp.array(dtype=wp.float32, ndim=1)
  body_tree: wp.array(dtype=wp.int32, ndim=1)  # warp only
  body_treeadr: wp.array(dtype=wp.int32, ndim=1)  # warp only
  qLD_update_tree: wp.array(dtype=wp.vec3i, ndim=1)  # warp only
  qLD_update_treeadr: wp.array(dtype=wp.int32, ndim=1)  # warp only
  qLD_tile: wp.array(dtype=wp.int32, ndim=1)  # warp only
  qLD_tileadr: wp.array(dtype=wp.int32, ndim=1)  # warp only
  qLD_tilesize: wp.array(dtype=wp.int32, ndim=1)  # warp only
  body_dofadr: wp.array(dtype=wp.int32, ndim=1)
  body_dofnum: wp.array(dtype=wp.int32, ndim=1)
  body_jntadr: wp.array(dtype=wp.int32, ndim=1)
  body_jntnum: wp.array(dtype=wp.int32, ndim=1)
  body_parentid: wp.array(dtype=wp.int32, ndim=1)
  body_mocapid: wp.array(dtype=wp.int32, ndim=1)
  body_pos: wp.array(dtype=wp.vec3, ndim=1)
  body_quat: wp.array(dtype=wp.quat, ndim=1)
  body_ipos: wp.array(dtype=wp.vec3, ndim=1)
  body_iquat: wp.array(dtype=wp.quat, ndim=1)
  body_rootid: wp.array(dtype=wp.int32, ndim=1)
  body_inertia: wp.array(dtype=wp.vec3, ndim=1)
  body_mass: wp.array(dtype=wp.float32, ndim=1)
  jnt_bodyid: wp.array(dtype=wp.int32, ndim=1)
  jnt_type: wp.array(dtype=wp.int32, ndim=1)
  jnt_qposadr: wp.array(dtype=wp.int32, ndim=1)
  jnt_dofadr: wp.array(dtype=wp.int32, ndim=1)
  jnt_axis: wp.array(dtype=wp.vec3, ndim=1)
  jnt_pos: wp.array(dtype=wp.vec3, ndim=1)
  jnt_stiffness: wp.array(dtype=wp.float32, ndim=1)
  geom_pos: wp.array(dtype=wp.vec3, ndim=1)
  geom_quat: wp.array(dtype=wp.quat, ndim=1)
  site_pos: wp.array(dtype=wp.vec3, ndim=1)
  site_quat: wp.array(dtype=wp.quat, ndim=1)
  dof_bodyid: wp.array(dtype=wp.int32, ndim=1)
  dof_jntid: wp.array(dtype=wp.int32, ndim=1)
  dof_parentid: wp.array(dtype=wp.int32, ndim=1)
  dof_Madr: wp.array(dtype=wp.int32, ndim=1)
  dof_armature: wp.array(dtype=wp.float32, ndim=1)
  dof_damping: wp.array(dtype=wp.float32, ndim=1)
  actuator_actlimited: wp.array(dtype=wp.int32, ndim=1)
  actuator_actrange: wp.array(dtype=wp.float32, ndim=2)
  actuator_actadr: wp.array(dtype=wp.int32, ndim=1)
  actuator_dyntype: wp.array(dtype=wp.int32, ndim=1)
  actuator_dynprm: wp.array(dtype=wp.float32, ndim=2)


@wp.struct
class Data:
  nworld: int
  time: float
  qpos: wp.array(dtype=wp.float32, ndim=2)
  qvel: wp.array(dtype=wp.float32, ndim=2)
  qfrc_applied: wp.array(dtype=wp.float32, ndim=2)
  mocap_pos: wp.array(dtype=wp.vec3, ndim=2)
  mocap_quat: wp.array(dtype=wp.quat, ndim=2)
  qacc: wp.array(dtype=wp.float32, ndim=2)
  qacc_smooth: wp.array(dtype=wp.float32, ndim=2)
  xanchor: wp.array(dtype=wp.vec3, ndim=2)
  xaxis: wp.array(dtype=wp.vec3, ndim=2)
  xmat: wp.array(dtype=wp.mat33, ndim=2)
  xpos: wp.array(dtype=wp.vec3, ndim=2)
  xquat: wp.array(dtype=wp.quat, ndim=2)
  xipos: wp.array(dtype=wp.vec3, ndim=2)
  ximat: wp.array(dtype=wp.mat33, ndim=2)
  subtree_com: wp.array(dtype=wp.vec3, ndim=2)
  geom_xpos: wp.array(dtype=wp.vec3, ndim=2)
  geom_xmat: wp.array(dtype=wp.mat33, ndim=2)
  site_xpos: wp.array(dtype=wp.vec3, ndim=2)
  site_xmat: wp.array(dtype=wp.mat33, ndim=2)
  cinert: wp.array(dtype=vec10, ndim=2)
  cdof: wp.array(dtype=wp.spatial_vector, ndim=2)
  actuator_moment: wp.array(dtype=wp.float32, ndim=3)
  crb: wp.array(dtype=vec10, ndim=2)
  qM: wp.array(dtype=wp.float32, ndim=3)
  qLD: wp.array(dtype=wp.float32, ndim=3)
  act: wp.array(dtype=wp.float32, ndim=2)
  act_dot: wp.array(dtype=wp.float32, ndim=2)
  qLDiagInv: wp.array(dtype=wp.float32, ndim=2)
  actuator_velocity: wp.array(dtype=wp.float32, ndim=2)
  cvel: wp.array(dtype=wp.spatial_vector, ndim=2)
  cdof_dot: wp.array(dtype=wp.spatial_vector, ndim=2)
  qfrc_bias: wp.array(dtype=wp.float32, ndim=2)
  qfrc_constraint: wp.array(dtype=wp.float32, ndim=2)
  qfrc_passive: wp.array(dtype=wp.float32, ndim=2)
  qfrc_spring: wp.array(dtype=wp.float32, ndim=2)
  qfrc_damper: wp.array(dtype=wp.float32, ndim=2)
  qfrc_actuator: wp.array(dtype=wp.float32, ndim=2)
  qfrc_smooth: wp.array(dtype=wp.float32, ndim=2)

  # temp arrays
  qfrc_integration: wp.array(dtype=wp.float32, ndim=2)
  qacc_integration: wp.array(dtype=wp.float32, ndim=2)

  qM_integration: wp.array(dtype=wp.float32, ndim=3)
  qLD_integration: wp.array(dtype=wp.float32, ndim=3)
  qLDiagInv_integration: wp.array(dtype=wp.float32, ndim=2)<|MERGE_RESOLUTION|>--- conflicted
+++ resolved
@@ -12,7 +12,6 @@
 # See the License for the specific language governing permissions and
 # limitations under the License.
 # ==============================================================================
-<<<<<<< HEAD
 import warp as wp
 
 import mujoco
@@ -37,11 +36,6 @@
 MJ_DSBL_MIDPHASE = 1 << 13
 MJ_DSBL_EULERDAMP = 1 << 14
 
-=======
-
-import warp as wp
-
->>>>>>> bb910772
 
 class vec10f(wp.types.vector(length=10, dtype=wp.float32)):
   pass
@@ -57,11 +51,8 @@
 class Option:
   gravity: wp.vec3
   is_sparse: bool  # warp only
-<<<<<<< HEAD
   timestep: float
   disableflags: int
-=======
->>>>>>> bb910772
 
 
 @wp.struct
