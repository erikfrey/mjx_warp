--- conflicted
+++ resolved
@@ -37,11 +37,8 @@
 class Model:
   nq: int
   nv: int
-<<<<<<< HEAD
   na: int
-=======
   nu: int
->>>>>>> 6286a2dc
   nbody: int
   njnt: int
   ngeom: int
@@ -132,12 +129,9 @@
   act_dot: wp.array(dtype=wp.float32, ndim=2)
   act: wp.array(dtype=wp.float32, ndim=2)
   qLDiagInv: wp.array(dtype=wp.float32, ndim=2)
-<<<<<<< HEAD
   qfrc_integration: wp.array(dtype=wp.float32, ndim=2)
   qfrc_constraint: wp.array(dtype=wp.float32, ndim=2)
-=======
   actuator_velocity: wp.array(dtype=wp.float32, ndim=2)
->>>>>>> 6286a2dc
   cvel: wp.array(dtype=wp.spatial_vector, ndim=2)
   cdof_dot: wp.array(dtype=wp.spatial_vector, ndim=2)
   qfrc_bias: wp.array(dtype=wp.float32, ndim=2)
