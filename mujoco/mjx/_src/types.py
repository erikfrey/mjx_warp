# Copyright 2025 The Physics-Next Project Developers
#
# Licensed under the Apache License, Version 2.0 (the "License");
# you may not use this file except in compliance with the License.
# You may obtain a copy of the License at
#
#     http://www.apache.org/licenses/LICENSE-2.0
#
# Unless required by applicable law or agreed to in writing, software
# distributed under the License is distributed on an "AS IS" BASIS,
# WITHOUT WARRANTIES OR CONDITIONS OF ANY KIND, either express or implied.
# See the License for the specific language governing permissions and
# limitations under the License.
# ==============================================================================
import warp as wp

import mujoco
from mujoco import mjx

MJ_MINVAL = mujoco.mjMINVAL

# disable flags - TODO(team): make this bullet-proof.
MJ_DSBL_CONSTRAINT = mujoco.mjtDisableBit.mjDSBL_CONSTRAINT.value
MJ_DSBL_EQUALITY = mujoco.mjtDisableBit.mjDSBL_EQUALITY.value
MJ_DSBL_FRICTIONLOSS = mujoco.mjtDisableBit.mjDSBL_FRICTIONLOSS.value
MJ_DSBL_LIMIT = mujoco.mjtDisableBit.mjDSBL_LIMIT.value
MJ_DSBL_CONTACT = mujoco.mjtDisableBit.mjDSBL_CONTACT.value
MJ_DSBL_PASSIVE = mujoco.mjtDisableBit.mjDSBL_PASSIVE.value
MJ_DSBL_GRAVITY = mujoco.mjtDisableBit.mjDSBL_GRAVITY.value
MJ_DSBL_CLAMPCTRL = mujoco.mjtDisableBit.mjDSBL_CLAMPCTRL.value
MJ_DSBL_WARMSTART = mujoco.mjtDisableBit.mjDSBL_WARMSTART.value
MJ_DSNL_FILTERPARENT = mujoco.mjtDisableBit.mjDSBL_FILTERPARENT.value
MJ_DSBL_ACTUATION = mujoco.mjtDisableBit.mjDSBL_ACTUATION.value
MJ_DSBL_REFSAFE = mujoco.mjtDisableBit.mjDSBL_REFSAFE.value
MJ_DSBL_SENSOR = mujoco.mjtDisableBit.mjDSBL_SENSOR.value
MJ_DSBL_MIDPHASE = mujoco.mjtDisableBit.mjDSBL_MIDPHASE.value
MJ_DSBL_EULERDAMP = mujoco.mjtDisableBit.mjDSBL_EULERDAMP.value


class vec10f(wp.types.vector(length=10, dtype=wp.float32)):
  pass


vec10 = vec10f
array2df = wp.array2d(dtype=wp.float32)
array3df = wp.array3d(dtype=wp.float32)


@wp.struct
class Option:
  gravity: wp.vec3
  is_sparse: bool  # warp only
  timestep: float
  disableflags: int


@wp.struct
class Model:
  nq: int
  nv: int
  na: int
  nu: int
  nbody: int
  njnt: int
  ngeom: int
  nsite: int
  nmocap: int
  nM: int
  nconmax: int
  opt: Option
  qpos0: wp.array(dtype=wp.float32, ndim=1)
  qpos_spring: wp.array(dtype=wp.float32, ndim=1)
  body_tree: wp.array(dtype=wp.int32, ndim=1)  # warp only
  body_treeadr: wp.array(dtype=wp.int32, ndim=1)  # warp only
  qLD_update_tree: wp.array(dtype=wp.vec3i, ndim=1)  # warp only
  qLD_update_treeadr: wp.array(dtype=wp.int32, ndim=1)  # warp only
  qLD_tile: wp.array(dtype=wp.int32, ndim=1)  # warp only
  qLD_tileadr: wp.array(dtype=wp.int32, ndim=1)  # warp only
  qLD_tilesize: wp.array(dtype=wp.int32, ndim=1)  # warp only
  body_dofadr: wp.array(dtype=wp.int32, ndim=1)
  body_dofnum: wp.array(dtype=wp.int32, ndim=1)
  body_jntadr: wp.array(dtype=wp.int32, ndim=1)
  body_jntnum: wp.array(dtype=wp.int32, ndim=1)
  body_parentid: wp.array(dtype=wp.int32, ndim=1)
  body_mocapid: wp.array(dtype=wp.int32, ndim=1)
  body_pos: wp.array(dtype=wp.vec3, ndim=1)
  body_quat: wp.array(dtype=wp.quat, ndim=1)
  body_ipos: wp.array(dtype=wp.vec3, ndim=1)
  body_iquat: wp.array(dtype=wp.quat, ndim=1)
  body_rootid: wp.array(dtype=wp.int32, ndim=1)
  body_inertia: wp.array(dtype=wp.vec3, ndim=1)
  body_mass: wp.array(dtype=wp.float32, ndim=1)
  jnt_bodyid: wp.array(dtype=wp.int32, ndim=1)
  jnt_type: wp.array(dtype=wp.int32, ndim=1)
  jnt_qposadr: wp.array(dtype=wp.int32, ndim=1)
  jnt_dofadr: wp.array(dtype=wp.int32, ndim=1)
  jnt_axis: wp.array(dtype=wp.vec3, ndim=1)
  jnt_pos: wp.array(dtype=wp.vec3, ndim=1)
  jnt_stiffness: wp.array(dtype=wp.float32, ndim=1)
  geom_pos: wp.array(dtype=wp.vec3, ndim=1)
  geom_quat: wp.array(dtype=wp.quat, ndim=1)
  site_pos: wp.array(dtype=wp.vec3, ndim=1)
  site_quat: wp.array(dtype=wp.quat, ndim=1)
  dof_bodyid: wp.array(dtype=wp.int32, ndim=1)
  dof_jntid: wp.array(dtype=wp.int32, ndim=1)
  dof_parentid: wp.array(dtype=wp.int32, ndim=1)
  dof_Madr: wp.array(dtype=wp.int32, ndim=1)
  dof_armature: wp.array(dtype=wp.float32, ndim=1)
  dof_damping: wp.array(dtype=wp.float32, ndim=1)
  actuator_actlimited: wp.array(dtype=wp.int32, ndim=1)
  actuator_actrange: wp.array(dtype=wp.float32, ndim=2)
  actuator_actadr: wp.array(dtype=wp.int32, ndim=1)
  actuator_dyntype: wp.array(dtype=wp.int32, ndim=1)
  actuator_dynprm: wp.array(dtype=wp.float32, ndim=2)


@wp.struct
class Contact:
   dist: wp.float32
   pos: wp.vec3
   frame: wp.mat33
   includemargin: wp.float32
   friction: wp.types.vector(length=5, dtype=wp.float32)
   solref: wp.vec2
   solreffriction: wp.vec2
   solimp: wp.types.vector(length=5, dtype=wp.float32)
   # TODO(team): should dim be int8?
   dim: wp.int32
   # TODO(team): should exclude be int8?
   exclude: wp.int32
   geom: wp.vec2i
   efc_address: wp.int32
   worldid: wp.int32


@wp.struct
class Data:
  nworld: int
<<<<<<< HEAD
  nconmax: int
  ncon: wp.array(dtype=wp.int32, ndim=1)
  # TODO(team): is there a way to express a device scalar or just leave this array(length=1)?
  ncon_total: wp.array(dtype=wp.int32, ndim=1)  # warp only
=======
  time: float
>>>>>>> ade9a4bd
  qpos: wp.array(dtype=wp.float32, ndim=2)
  qvel: wp.array(dtype=wp.float32, ndim=2)
  qfrc_applied: wp.array(dtype=wp.float32, ndim=2)
  mocap_pos: wp.array(dtype=wp.vec3, ndim=2)
  mocap_quat: wp.array(dtype=wp.quat, ndim=2)
  qacc: wp.array(dtype=wp.float32, ndim=2)
  qacc_smooth: wp.array(dtype=wp.float32, ndim=2)
  xanchor: wp.array(dtype=wp.vec3, ndim=2)
  xaxis: wp.array(dtype=wp.vec3, ndim=2)
  xmat: wp.array(dtype=wp.mat33, ndim=2)
  xpos: wp.array(dtype=wp.vec3, ndim=2)
  xquat: wp.array(dtype=wp.quat, ndim=2)
  xipos: wp.array(dtype=wp.vec3, ndim=2)
  ximat: wp.array(dtype=wp.mat33, ndim=2)
  subtree_com: wp.array(dtype=wp.vec3, ndim=2)
  geom_xpos: wp.array(dtype=wp.vec3, ndim=2)
  geom_xmat: wp.array(dtype=wp.mat33, ndim=2)
  site_xpos: wp.array(dtype=wp.vec3, ndim=2)
  site_xmat: wp.array(dtype=wp.mat33, ndim=2)
  cinert: wp.array(dtype=vec10, ndim=2)
  cdof: wp.array(dtype=wp.spatial_vector, ndim=2)
  actuator_moment: wp.array(dtype=wp.float32, ndim=3)
  crb: wp.array(dtype=vec10, ndim=2)
  qM: wp.array(dtype=wp.float32, ndim=3)
  qLD: wp.array(dtype=wp.float32, ndim=3)
  act: wp.array(dtype=wp.float32, ndim=2)
  act_dot: wp.array(dtype=wp.float32, ndim=2)
  qLDiagInv: wp.array(dtype=wp.float32, ndim=2)
  actuator_velocity: wp.array(dtype=wp.float32, ndim=2)
  cvel: wp.array(dtype=wp.spatial_vector, ndim=2)
  cdof_dot: wp.array(dtype=wp.spatial_vector, ndim=2)
  qfrc_bias: wp.array(dtype=wp.float32, ndim=2)
  qfrc_constraint: wp.array(dtype=wp.float32, ndim=2)
  qfrc_passive: wp.array(dtype=wp.float32, ndim=2)
  qfrc_spring: wp.array(dtype=wp.float32, ndim=2)
  qfrc_damper: wp.array(dtype=wp.float32, ndim=2)
  qfrc_actuator: wp.array(dtype=wp.float32, ndim=2)
  qfrc_smooth: wp.array(dtype=wp.float32, ndim=2)
<<<<<<< HEAD
  qacc_smooth: wp.array(dtype=wp.float32, ndim=2)
  contact: wp.array(dtype=Contact, ndim=1)
=======

  # temp arrays
  qfrc_integration: wp.array(dtype=wp.float32, ndim=2)
  qacc_integration: wp.array(dtype=wp.float32, ndim=2)

  qM_integration: wp.array(dtype=wp.float32, ndim=3)
  qLD_integration: wp.array(dtype=wp.float32, ndim=3)
  qLDiagInv_integration: wp.array(dtype=wp.float32, ndim=2)
>>>>>>> ade9a4bd
<|MERGE_RESOLUTION|>--- conflicted
+++ resolved
@@ -15,7 +15,6 @@
 import warp as wp
 
 import mujoco
-from mujoco import mjx
 
 MJ_MINVAL = mujoco.mjMINVAL
 
@@ -37,14 +36,15 @@
 MJ_DSBL_EULERDAMP = mujoco.mjtDisableBit.mjDSBL_EULERDAMP.value
 
 
+class vec5f(wp.types.vector(length=5, dtype=wp.float32)):
+  pass
+
 class vec10f(wp.types.vector(length=10, dtype=wp.float32)):
   pass
 
 
 vec10 = vec10f
-array2df = wp.array2d(dtype=wp.float32)
-array3df = wp.array3d(dtype=wp.float32)
-
+array2df = wp.array2d(dtype=wp.float32, ndim=2)
 
 @wp.struct
 class Option:
@@ -116,34 +116,27 @@
 
 @wp.struct
 class Contact:
-   dist: wp.float32
-   pos: wp.vec3
-   frame: wp.mat33
-   includemargin: wp.float32
-   friction: wp.types.vector(length=5, dtype=wp.float32)
-   solref: wp.vec2
-   solreffriction: wp.vec2
-   solimp: wp.types.vector(length=5, dtype=wp.float32)
-   # TODO(team): should dim be int8?
-   dim: wp.int32
-   # TODO(team): should exclude be int8?
-   exclude: wp.int32
-   geom: wp.vec2i
-   efc_address: wp.int32
-   worldid: wp.int32
+   worldid: wp.array1d(dtype=int)
+   geom: wp.array1d(wp.vec2i)
+   efc_address: wp.array1d(dtype=int)
+   dist: wp.array1d(dtype=float)
+   pos: wp.array1d(dtype=wp.vec3)
+   frame: wp.array1d(dtype=wp.mat33)
+   includemargin: wp.array1d(dtype=float)
+   friction: wp.array1d(dtype=vec5f)
+   solref: wp.array1d(dtype=wp.vec2)
+   solreffriction: wp.array1d(dtype=wp.vec2)
+   solimp: wp.array1d(dtype=vec5f)
+   dim: wp.array1d(dtype=int)
 
 
 @wp.struct
 class Data:
   nworld: int
-<<<<<<< HEAD
   nconmax: int
   ncon: wp.array(dtype=wp.int32, ndim=1)
-  # TODO(team): is there a way to express a device scalar or just leave this array(length=1)?
   ncon_total: wp.array(dtype=wp.int32, ndim=1)  # warp only
-=======
-  time: float
->>>>>>> ade9a4bd
+  time: wp.array(dtype=wp.float32, ndim=1)
   qpos: wp.array(dtype=wp.float32, ndim=2)
   qvel: wp.array(dtype=wp.float32, ndim=2)
   qfrc_applied: wp.array(dtype=wp.float32, ndim=2)
@@ -175,6 +168,7 @@
   actuator_velocity: wp.array(dtype=wp.float32, ndim=2)
   cvel: wp.array(dtype=wp.spatial_vector, ndim=2)
   cdof_dot: wp.array(dtype=wp.spatial_vector, ndim=2)
+  contact: Contact
   qfrc_bias: wp.array(dtype=wp.float32, ndim=2)
   qfrc_constraint: wp.array(dtype=wp.float32, ndim=2)
   qfrc_passive: wp.array(dtype=wp.float32, ndim=2)
@@ -182,10 +176,6 @@
   qfrc_damper: wp.array(dtype=wp.float32, ndim=2)
   qfrc_actuator: wp.array(dtype=wp.float32, ndim=2)
   qfrc_smooth: wp.array(dtype=wp.float32, ndim=2)
-<<<<<<< HEAD
-  qacc_smooth: wp.array(dtype=wp.float32, ndim=2)
-  contact: wp.array(dtype=Contact, ndim=1)
-=======
 
   # temp arrays
   qfrc_integration: wp.array(dtype=wp.float32, ndim=2)
@@ -193,5 +183,4 @@
 
   qM_integration: wp.array(dtype=wp.float32, ndim=3)
   qLD_integration: wp.array(dtype=wp.float32, ndim=3)
-  qLDiagInv_integration: wp.array(dtype=wp.float32, ndim=2)
->>>>>>> ade9a4bd
+  qLDiagInv_integration: wp.array(dtype=wp.float32, ndim=2)