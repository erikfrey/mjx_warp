--- conflicted
+++ resolved
@@ -19,6 +19,12 @@
 from mujoco import mjx
 
 MJ_MINVAL = mujoco.mjMINVAL
+MINIMP = 0.0001  # minimum constraint impedance
+MAXIMP = 0.9999  # maximum constraint impedance
+MJ_MINVAL = 1E-15
+NREF = 2
+NIMP = 5
+
 
 # disable flags - TODO(team): make this bullet-proof.
 MJ_DSBL_CONSTRAINT = mujoco.mjtDisableBit.mjDSBL_CONSTRAINT.value
@@ -43,12 +49,6 @@
 
 
 vec10 = vec10f
-<<<<<<< HEAD
-MINIMP = 0.0001  # minimum constraint impedance
-MAXIMP = 0.9999  # maximum constraint impedance
-MINVAL = 1E-15
-NREF = 2
-NIMP = 5
 
 class DisableBit(IntFlag):
   CONSTRAINT = 1
@@ -107,27 +107,18 @@
   SITE = 6
   CAMERA = 7
 
-array2df = wp.array2d(dtype=wp.float32, ndim=2)
-=======
 array2df = wp.array2d(dtype=wp.float32)
 array3df = wp.array3d(dtype=wp.float32)
->>>>>>> ade9a4bd
 
 
 @wp.struct
 class Option:
   gravity: wp.vec3
-<<<<<<< HEAD
   is_sparse: bool # warp only
   cone: wp.int32
-  disableflags: wp.int32
+  disableflags: int
   impratio: wp.float32
-  timestep: wp.float32
-=======
-  is_sparse: bool  # warp only
   timestep: float
-  disableflags: int
->>>>>>> ade9a4bd
 
 
 @wp.struct
@@ -195,7 +186,11 @@
   dof_armature: wp.array(dtype=wp.float32, ndim=1)
   dof_invweight0: wp.array(dtype=wp.float32, ndim=1)
   dof_damping: wp.array(dtype=wp.float32, ndim=1)
-<<<<<<< HEAD
+  actuator_actlimited: wp.array(dtype=wp.int32, ndim=1)
+  actuator_actrange: wp.array(dtype=wp.float32, ndim=2)
+  actuator_actadr: wp.array(dtype=wp.int32, ndim=1)
+  actuator_dyntype: wp.array(dtype=wp.int32, ndim=1)
+  actuator_dynprm: wp.array(dtype=wp.float32, ndim=2)
   eq_type: wp.array(dtype=wp.int32, ndim=1)
   eq_obj1id: wp.array(dtype=wp.int32, ndim=1)
   eq_obj2id: wp.array(dtype=wp.int32, ndim=1)
@@ -219,27 +214,17 @@
   dim: wp.array(dtype=wp.int32, ndim=2)
   geom: wp.array(dtype=wp.int32, ndim=3)
   efc_address: wp.array(dtype=wp.int32, ndim=2)
-=======
-  actuator_actlimited: wp.array(dtype=wp.int32, ndim=1)
-  actuator_actrange: wp.array(dtype=wp.float32, ndim=2)
-  actuator_actadr: wp.array(dtype=wp.int32, ndim=1)
-  actuator_dyntype: wp.array(dtype=wp.int32, ndim=1)
-  actuator_dynprm: wp.array(dtype=wp.float32, ndim=2)
->>>>>>> ade9a4bd
 
 
 @wp.struct
 class Data:
   nworld: int
-<<<<<<< HEAD
   ncon: int
   ne: int
   nf: int
   nl: int
   nefc: int
-=======
   time: float
->>>>>>> ade9a4bd
   qpos: wp.array(dtype=wp.float32, ndim=2)
   eq_active: wp.array(dtype=wp.int32, ndim=2)
   qvel: wp.array(dtype=wp.float32, ndim=2)
@@ -279,8 +264,6 @@
   qfrc_damper: wp.array(dtype=wp.float32, ndim=2)
   qfrc_actuator: wp.array(dtype=wp.float32, ndim=2)
   qfrc_smooth: wp.array(dtype=wp.float32, ndim=2)
-<<<<<<< HEAD
-  qacc_smooth: wp.array(dtype=wp.float32, ndim=2)
   contact: Contact
   efc_J: wp.array(dtype=wp.float32, ndim=3)
   efc_pos: wp.array(dtype=wp.float32, ndim=2)
@@ -288,7 +271,6 @@
   efc_frictionloss: wp.array(dtype=wp.float32, ndim=2)
   efc_D: wp.array(dtype=wp.float32, ndim=2)
   efc_aref: wp.array(dtype=wp.float32, ndim=2)
-=======
 
   # temp arrays
   qfrc_integration: wp.array(dtype=wp.float32, ndim=2)
@@ -296,5 +278,4 @@
 
   qM_integration: wp.array(dtype=wp.float32, ndim=3)
   qLD_integration: wp.array(dtype=wp.float32, ndim=3)
-  qLDiagInv_integration: wp.array(dtype=wp.float32, ndim=2)
->>>>>>> ade9a4bd
+  qLDiagInv_integration: wp.array(dtype=wp.float32, ndim=2)