# Copyright 2025 The Physics-Next Project Developers
#
# Licensed under the Apache License, Version 2.0 (the "License");
# you may not use this file except in compliance with the License.
# You may obtain a copy of the License at
#
#     http://www.apache.org/licenses/LICENSE-2.0
#
# Unless required by applicable law or agreed to in writing, software
# distributed under the License is distributed on an "AS IS" BASIS,
# WITHOUT WARRANTIES OR CONDITIONS OF ANY KIND, either express or implied.
# See the License for the specific language governing permissions and
# limitations under the License.
# ==============================================================================

import warp as wp

from .types import Model
from .types import Data
from .types import Contact
from .types import GeomType
from .types import MJ_MINVAL
from .types import MJ_NREF
from .types import MJ_NIMP
from .types import array2df
from .types import array3df
from .types import NUM_GEOM_TYPES
from .types import vec5
from .collision_functions import _COLLISION_FUNCS
from .support import where
from .support import group_key


#####################################################################################
# BROADPHASE
#####################################################################################

# # use this kernel to get the AAMM for each body
# @wp.kernel
# def get_dyn_body_aamm(
#   m: Model,
#   d: Data,
# ):
#   env_id, bid = wp.tid()

#   # Initialize AAMM with extreme values
#   aamm_min = wp.vec3(1000000000.0, 1000000000.0, 1000000000.0)
#   aamm_max = wp.vec3(-1000000000.0, -1000000000.0, -1000000000.0)

#   # Iterate over all geometries associated with the body
#   for i in range(m.body_geomnum[bid]):
#     g = m.body_geomadr[bid] + i

#     for j in range(3):
#       pos = d.geom_xpos[env_id, g][j]
#       rbound = m.geom_rbound[g]
#       margin = m.geom_margin[g]

#       min_val = pos - rbound - margin
#       max_val = pos + rbound + margin

#       aamm_min[j] = wp.min(aamm_min[j], min_val)
#       aamm_max[j] = wp.max(aamm_max[j], max_val)

#   # Write results to output
#   d.dyn_body_aamm[env_id, bid, 0] = aamm_min
#   d.dyn_body_aamm[env_id, bid, 1] = aamm_max

@wp.kernel
def get_dyn_geom_aabb(
  m: Model,
  d: Data,
):
  env_id, gid = wp.tid()

  pos = d.geom_xpos[env_id, gid]
  ori = d.geom_xmat[env_id, gid]

  aabb_pos = m.geom_aabb[gid, 0]
  aabb = m.geom_aabb[gid, 1]

  aabb_max = wp.vec3(-1000000000.0, -1000000000.0, -1000000000.0)
  aabb_min = wp.vec3(1000000000.0, 1000000000.0, 1000000000.0)

  for i in range(8):
    corner = wp.vec3(aabb.x, aabb.y, aabb.z)
    if i % 2 == 0:
      corner.x = -corner.x
    if (i // 2) % 2 == 0:
      corner.y = -corner.y
    if i < 4:
      corner.z = -corner.z
    corner_world = (
      ori * (corner + aabb_pos) + pos
    )
    wp.printf("%f %f %f\n", corner_world.x, corner_world.y, corner_world.z)
    aabb_max = wp.max(aabb_max, corner_world)
    aabb_min = wp.min(aabb_min, corner_world)

  # Write results to output
  d.dyn_geom_aabb[env_id, gid, 0] = aabb_min
  d.dyn_geom_aabb[env_id, gid, 1] = aabb_max


@wp.kernel
def init_contact_kernel(
  contact: Contact,
):
  contact_id = wp.tid()

  contact.dist[contact_id] = 1e12
  contact.pos[contact_id] = wp.vec3(0.0)
  contact.frame[contact_id] = wp.mat33f(0.0)
  contact.geom[contact_id] = wp.vec2i(-1, -1)
  contact.includemargin[contact_id] = 0.0
  contact.solref[contact_id].x = 0.02
  contact.solref[contact_id].y = 1.0
  contact.solimp[contact_id] = vec5(0.9, 0.95, 0.001, 0.5, 2.0)
  contact.friction[contact_id] = vec5(1.0, 1.0, 0.005, 0.0001, 0.0001)
  contact.solreffriction[contact_id] = wp.vec2(0.0, 0.0)


@wp.func
def overlap(
  world_id: int,
  a: int,
  b: int,
  boxes: wp.array(dtype=wp.vec3, ndim=3),
) -> bool:
  # Extract centers and sizes
  a_min = boxes[world_id, a, 0]
  a_max = boxes[world_id, a, 1]
  b_min = boxes[world_id, b, 0]
  b_max = boxes[world_id, b, 1]

  return not (
    a_min.x > b_max.x
    or b_min.x > a_max.x
    or a_min.y > b_max.y
    or b_min.y > a_max.y
    or a_min.z > b_max.z
    or b_min.z > a_max.z
  )


@wp.kernel
def broadphase_project_boxes_onto_sweep_direction_kernel(
  m: Model,
  d: Data,
):
  worldId, i = wp.tid()

  box_min = d.dyn_geom_aabb[worldId, i, 0]
  box_max = d.dyn_geom_aabb[worldId, i, 1]
  c = (box_min + box_max) * 0.5
  box_half_size = (box_max - box_min) * 0.5
  
  # Use fixed direction vector and its absolute values
  direction = wp.vec3(0.5935, 0.7790, 0.1235)
  direction = wp.normalize(direction)
  abs_dir = wp.vec3(abs(direction.x), abs(direction.y), abs(direction.z))
  
  center = wp.dot(direction, c)
  d_val = wp.dot(box_half_size, abs_dir)
  f = center - d_val

  # Store results in the data arrays
  d.data_start[worldId, i] = f
  d.data_end[worldId, i] = center + d_val
  d.data_indexer[worldId, i] = i

  if i == 0:
    d.result_count[worldId] = 0  # Initialize result count to 0


@wp.kernel
def reorder_bounding_boxes_kernel(
  m: Model,
  d: Data,
):
  worldId, i = wp.tid()

  # Get the index from the data indexer
  mapped = d.data_indexer[worldId, i]

  # Get the box from the original boxes array
  box_min = d.dyn_geom_aabb[worldId, mapped, 0]
  box_max = d.dyn_geom_aabb[worldId, mapped, 1]

  # box = transform_aabb(
  #   box, box_translations[worldId, mapped], box_rotations[worldId, mapped]
  # )

  # Reorder the box into the sorted array
  d.boxes_sorted[worldId, i, 0] = box_min
  d.boxes_sorted[worldId, i, 1] = box_max


@wp.func
def find_first_greater_than(
  worldId: int,
  starts: wp.array(dtype=wp.float32, ndim=2),
  value: wp.float32,
  low: int,
  high: int,
) -> int:
  while low < high:
    mid = (low + high) >> 1
    if starts[worldId, mid] > value:
      high = mid
    else:
      low = mid + 1
  return low


@wp.kernel
def broadphase_sweep_and_prune_prepare_kernel(
  m: Model,
  d: Data,
):
  worldId, i = wp.tid()  # Get the thread ID

  # Get the index of the current bounding box
  idx1 = d.data_indexer[worldId, i]

  end = d.data_end[worldId, idx1]
  limit = find_first_greater_than(worldId, d.data_start, end, i + 1, m.ngeom)
  limit = wp.min(m.ngeom - 1, limit)

  # Calculate the range of boxes for the sweep and prune process
  count = limit - i

  # Store the cumulative sum for the current box
  d.ranges[worldId, i] = count


@wp.func
def find_right_most_index_int(
  starts: wp.array(dtype=wp.int32, ndim=1), value: wp.int32, low: int, high: int
) -> int:
  while low < high:
    mid = (low + high) >> 1
    if starts[mid] > value:
      high = mid
    else:
      low = mid + 1
  return high


@wp.func
def find_indices(
  id: int, cumulative_sum: wp.array(dtype=wp.int32, ndim=1), length: int
) -> wp.vec2i:
  # Perform binary search to find the right most index
  i = find_right_most_index_int(cumulative_sum, id, 0, length)

  # Get the baseId, and compute the offset and j
  if i > 0:
    base_id = cumulative_sum[i - 1]
  else:
    base_id = 0
  offset = id - base_id
  j = i + offset + 1

  return wp.vec2i(i, j)


@wp.kernel
def broadphase_sweep_and_prune_kernel(
  m: Model,
  d: Data,
  num_threads : int
):
  threadId = wp.tid()  # Get thread ID
  if d.cumulative_sum.shape[0] > 0:
    total_num_work_packages = d.cumulative_sum[d.cumulative_sum.shape[0] - 1]
  else:
    total_num_work_packages = 0

  while threadId < total_num_work_packages:
    # Get indices for current and next box pair
    ij = find_indices(threadId, d.cumulative_sum, d.cumulative_sum.shape[0])
    i = ij.x
    j = ij.y

    worldId = i // m.ngeom
    i = i % m.ngeom

    # world_id_j = j // m.ngeom
    j = j % m.ngeom

    # assert worldId == world_id_j, "Only boxes in the same world can be compared"
    # TODO: Remove print if debugging is done
    # if worldId != world_id_j:
    #     print("Only boxes in the same world can be compared")

    idx1 = d.data_indexer[worldId, i]

    # box1 = boxes_sorted[worldId, i]

    idx2 = d.data_indexer[worldId, j]

    body1 = wp.min(idx1, idx2)
    body2 = wp.max(idx1, idx2)

    # Collision filtering start
    """
    if (body_contype[body1] == 0 and body_conaffinity[body1] == 0) or (
      body_contype[body2] == 0 and body_conaffinity[body2] == 0
    ):
      threadId += num_threads
      continue

    signature = (body1 << 16) + body2
    filtered = bool(False)
    for i in range(nexclude):
      if exclude_signature[i] == signature:
        filtered = True
        break

    if filtered:
      threadId += num_threads
      continue

    w1 = body_weldid[body1]
    w2 = body_weldid[body2]
    if w1 == w2:
      threadId += num_threads
      continue

    # Filter parent not supported yet
    # w1_p = body_weldid[body_parentid[w1]]
    # w2_p = body_weldid[body_parentid[w2]]
    # if filter_parent and w1 != 0 and w2 != 0 and (w1 == w2_p or w2 == w1_p):
          threadId += num_threads
    #     continue
    # Collision filtering end
    """

    body1 = m.geom_bodyid[i]
    body2 = m.geom_bodyid[j]
    if body1 == body2:
      threadId += num_threads
      continue

    # Check if the boxes overlap
    if body1 != body2 and overlap(worldId, i, j, d.boxes_sorted):
      # if not (body_has_plane[body1] or body_has_plane[body2]):
      #  return

      pair = wp.vec2i(body1, body2)

      id = wp.atomic_add(d.result_count, worldId, 1)

      if id < d.max_num_overlaps_per_world:
        d.broadphase_pairs[worldId, id] = pair

    threadId += num_threads


@wp.kernel
def get_contact_solver_params_kernel(
  m: Model,
  d: Data,
):
  tid = wp.tid()

  n_contact_pts = d.ncon[0]
  if tid >= n_contact_pts:
    return

  g1 = d.narrowphase_candidate_geom[tid, 0]
  g2 = d.narrowphase_candidate_geom[tid, 1]

  margin = wp.max(m.geom_margin[g1], m.geom_margin[g2])
  gap = wp.max(m.geom_gap[g1], m.geom_gap[g2])
  solmix1 = m.geom_solmix[g1]
  solmix2 = m.geom_solmix[g2]
  mix = solmix1 / (solmix1 + solmix2)
  mix = where((solmix1 < MJ_MINVAL) and (solmix2 < MJ_MINVAL), 0.5, mix)
  mix = where((solmix1 < MJ_MINVAL) and (solmix2 >= MJ_MINVAL), 0.0, mix)
  mix = where((solmix1 >= MJ_MINVAL) and (solmix2 < MJ_MINVAL), 1.0, mix)

  p1 = m.geom_priority[g1]
  p2 = m.geom_priority[g2]
  mix = where(p1 == p2, mix, where(p1 > p2, 1.0, 0.0))
  is_standard = (m.geom_solref[g1, 0] > 0) and (m.geom_solref[g2, 0] > 0)

  solref_ = wp.vec(0.0, length=MJ_NREF, dtype=wp.float32)
  for i in range(MJ_NREF):
    solref_[i] = mix * m.geom_solref[g1, i] + (1.0 - mix) * m.geom_solref[g2, i]
    solref_[i] = where(
      is_standard, solref_[i], wp.min(m.geom_solref[g1, i], m.geom_solref[g2, i])
    )

  # solimp_ = wp.zeros(mjNIMP, dtype=float)
  # for i in range(mjNIMP):
  #     solimp_[i] = mix * geom_solimp[i + g1 * mjNIMP] + (1 - mix) * geom_solimp[i + g2 * mjNIMP]

  friction_ = wp.vec3(0.0, 0.0, 0.0)
  for i in range(3):
    friction_[i] = wp.max(m.geom_friction[g1, i], m.geom_friction[g2, i])

  friction5 = vec5(friction_[0], friction_[0], friction_[1], friction_[2], friction_[2])

  d.contact.includemargin[tid] = margin - gap
  d.contact.friction[tid] = friction5

  for i in range(2):
    d.contact.solref[tid][i] = solref_[i]

  for i in range(MJ_NIMP):
    d.contact.solimp[tid][i] = (
      mix * d.contact.geom_solimp[g1, i] + (1.0 - mix) * d.contact.geom_solimp[g2, i]
    )  # solimp_[i]


@wp.kernel
def group_contacts_by_type_kernel(
  m: Model,
  d: Data,
):
  worldid, tid = wp.tid()
  if tid >= d.result_count[worldid]:
    return

  geoms = d.broadphase_pairs[worldid, tid]
  geom1 = geoms[0]
  geom2 = geoms[1]

  type1 = m.geom_type[geom1]
  type2 = m.geom_type[geom2]
  key = group_key(type1, type2)

  n_type_pair = wp.atomic_add(d.narrowphase_candidate_group_count, key, 1)
  d.narrowphase_candidate_worldid[key, n_type_pair] = worldid
  d.narrowphase_candidate_geom[key, n_type_pair] = wp.vec2i(geom1, geom2)


def broadphase_sweep_and_prune(m: Model, d: Data):
  """Broad-phase collision detection via sweep-and-prune."""

  # Directional vectors for sweep
  # TODO: Improve picking of direction
  direction = wp.vec3(0.5935, 0.7790, 0.1235)
  direction = wp.normalize(direction)
  abs_dir = wp.vec3(abs(direction.x), abs(direction.y), abs(direction.z))

  print("broadphase_project_boxes_onto_sweep_direction")
  wp.launch(
    kernel=broadphase_project_boxes_onto_sweep_direction_kernel,
    dim=(d.nworld, m.ngeom),
    inputs=[m, d],
  )
  wp.synchronize()
  segmented_sort_available = hasattr(wp.utils, "segmented_sort_pairs")

  if segmented_sort_available:
    print("Using segmented sort")
    wp.utils.segmented_sort_pairs(
      d.data_start, d.data_indexer, m.ngeom * d.nworld, d.segment_indices, d.nworld
    )
    wp.synchronize()
  else:
    # Sort each world's segment separately
    for world_id in range(d.nworld):
      start_idx = world_id * m.ngeom

      # Create temporary arrays for sorting
      temp_data_start = wp.zeros(
        m.ngeom * 2,
        dtype=d.data_start.dtype,
      )
      temp_data_indexer = wp.zeros(
        m.ngeom * 2,
        dtype=d.data_indexer.dtype,
      )

      # Copy data to temporary arrays
      wp.copy(
        temp_data_start,
        d.data_start,
        0,
        start_idx,
        m.ngeom,
      )
      wp.copy(
        temp_data_indexer,
        d.data_indexer,
        0,
        start_idx,
        m.ngeom,
      )

      # Sort the temporary arrays
      wp.utils.radix_sort_pairs(temp_data_start, temp_data_indexer, m.ngeom)

      # Copy sorted data back
      wp.copy(
        d.data_start,
        temp_data_start,
        start_idx,
        0,
        m.ngeom,
      )
      wp.copy(
        d.data_indexer,
        temp_data_indexer,
        start_idx,
        0,
        m.ngeom,
      )

  print("reorder_bounding_boxes_kernel")
  wp.launch(
    kernel=reorder_bounding_boxes_kernel,
    dim=(d.nworld, m.ngeom),
    inputs=[m, d],
  )
  wp.synchronize()

  print("broadphase_sweep_and_prune_prepare_kernel")
  wp.launch(
    kernel=broadphase_sweep_and_prune_prepare_kernel,
    dim=(d.nworld, m.ngeom),
    inputs=[m, d],
  )
  wp.synchronize()
  # The scan (scan = cumulative sum, either inclusive or exclusive depending on the last argument) is used for load balancing among the threads
  wp.utils.array_scan(d.ranges.reshape(-1), d.cumulative_sum, True)

  # Estimate how many overlap checks need to be done - assumes each box has to be compared to 5 other boxes (and batched over all worlds)
  num_sweep_threads = 5 * d.nworld * m.ngeom
  print("broadphase_sweep_and_prune_kernel")
  wp.launch(
    kernel=broadphase_sweep_and_prune_kernel,
    dim=num_sweep_threads,
    inputs=[m, d, num_sweep_threads],
  )
  wp.synchronize()

  print(d.broadphase_pairs.numpy())
  print(d.result_count.numpy())

###########################################################################################3


def init_contact(m: Model, d: Data):
  # initialize output data
  wp.launch(
    kernel=init_contact_kernel,
    dim=(d.nconmax),
    inputs=[d.contact],
  )


def broadphase(m: Model, d: Data):
  # broadphase collision detection

  # generate body AAMMs
  # generate body pairs
  # get geom AABBs in global frame
  # get geom pairs

  # get geom AABBs in global frame
  # wp.launch(
  #   kernel=get_dyn_body_aamm,
  #   dim=(d.nworld, m.nbody),
  #   inputs=[m, d],
  # )

  print(m.geom_aabb.numpy())

  print("get_dyn_geom_aabb")
  wp.launch(
    kernel=get_dyn_geom_aabb,
    dim=(d.nworld, m.ngeom),
    inputs=[m, d],
  )
  wp.synchronize()

<<<<<<< HEAD
  print(d.dyn_geom_aabb)
=======
  print(d.dyn_geom_aabb.numpy())
>>>>>>> 8c719bf1

  broadphase_sweep_and_prune(m, d)

def group_contacts_by_type(m: Model, d: Data):
  # initialize type pair count & group contacts by type

  # Initialize type pair count 
  d.narrowphase_candidate_group_count.zero_()

  wp.launch(
    group_contacts_by_type_kernel,
    dim=(d.nworld, d.max_num_overlaps_per_world),
    inputs=[m, d],
  )

  # Initialize the env contact counter
  d.ncon.zero_()


def get_contact_solver_params(m: Model, d: Data):
  wp.launch(
    get_contact_solver_params_kernel,
    dim=[d.nconmax],
    inputs=[m, d],
  )

  # TODO(team): do we need condim sorting, deepest penetrating contact here?


def collision(m: Model, d: Data):
  """Collision detection."""

  # AD: based on engine_collision_driver.py in Eric's warp fork/mjx-collisions-dev
  # which is further based on the CUDA code here:
  # https://github.com/btaba/mujoco/blob/warp-collisions/mjx/mujoco/mjx/_src/cuda/engine_collision_driver.cu.cc#L458-L583

  init_contact(m, d)
  broadphase(m, d)
  # filtering?
  group_contacts_by_type(m, d)
  # XXX switch between collision functions and GJK/EPA here
  if True:
    from .collision_functions import narrowphase
  else:
    from .collision_convex import narrowphase
  narrowphase(m, d)
  get_contact_solver_params(m, d)<|MERGE_RESOLUTION|>--- conflicted
+++ resolved
@@ -579,11 +579,7 @@
   )
   wp.synchronize()
 
-<<<<<<< HEAD
-  print(d.dyn_geom_aabb)
-=======
   print(d.dyn_geom_aabb.numpy())
->>>>>>> 8c719bf1
 
   broadphase_sweep_and_prune(m, d)
 
