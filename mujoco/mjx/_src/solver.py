import warp as wp
import mujoco
from . import smooth
from . import support
from . import types


@wp.struct
class Context:
  Jaref: wp.array(dtype=wp.float32, ndim=1)
  Ma: wp.array(dtype=wp.float32, ndim=2)
  grad: wp.array(dtype=wp.float32, ndim=2)
  grad_dot: wp.array(dtype=wp.float32, ndim=1)
  Mgrad: wp.array(dtype=wp.float32, ndim=2)
  search: wp.array(dtype=wp.float32, ndim=2)
  search_dot: wp.array(dtype=wp.float32, ndim=1)
  gauss: wp.array(dtype=wp.float32, ndim=1)
  cost: wp.array(dtype=wp.float32, ndim=1)
  prev_cost: wp.array(dtype=wp.float32, ndim=1)
  solver_niter: wp.array(dtype=wp.int32, ndim=1)
  active: wp.array(dtype=wp.int32, ndim=1)
  gtol: wp.array(dtype=wp.float32, ndim=1)
  mv: wp.array(dtype=wp.float32, ndim=2)
  jv: wp.array(dtype=wp.float32, ndim=1)
  quad: wp.array(dtype=wp.vec3f, ndim=1)
  quad_gauss: wp.array(dtype=wp.vec3f, ndim=1)
  h: wp.array(dtype=wp.float32, ndim=3)
  alpha: wp.array(dtype=wp.float32, ndim=1)
  prev_grad: wp.array(dtype=wp.float32, ndim=2)
  prev_Mgrad: wp.array(dtype=wp.float32, ndim=2)
  beta: wp.array(dtype=wp.float32, ndim=1)
  beta_num: wp.array(dtype=wp.float32, ndim=1)
  beta_den: wp.array(dtype=wp.float32, ndim=1)
  done: wp.array(dtype=wp.int32, ndim=1)


def _context(m: types.Model, d: types.Data) -> Context:
  ctx = Context()
  ctx.Jaref = wp.empty(shape=(d.njmax,), dtype=wp.float32)
  ctx.Ma = wp.empty(shape=(d.nworld, m.nv), dtype=wp.float32)
  ctx.grad = wp.empty(shape=(d.nworld, m.nv), dtype=wp.float32)
  ctx.grad_dot = wp.empty(shape=(d.nworld,), dtype=wp.float32)
  ctx.Mgrad = wp.empty(shape=(d.nworld, m.nv), dtype=wp.float32)
  ctx.search = wp.empty(shape=(d.nworld, m.nv), dtype=wp.float32)
  ctx.search_dot = wp.empty(shape=(d.nworld,), dtype=wp.float32)
  ctx.gauss = wp.empty(shape=(d.nworld,), dtype=wp.float32)
  ctx.cost = wp.empty(shape=(d.nworld,), dtype=wp.float32)
  ctx.prev_cost = wp.empty(shape=(d.nworld,), dtype=wp.float32)
  ctx.solver_niter = wp.empty(shape=(d.nworld,), dtype=wp.int32)
  ctx.active = wp.empty(shape=(d.njmax,), dtype=wp.int32)
  ctx.gtol = wp.empty(shape=(d.nworld,), dtype=wp.float32)
  ctx.mv = wp.empty(shape=(d.nworld, m.nv), dtype=wp.float32)
  ctx.jv = wp.empty(shape=(d.njmax,), dtype=wp.float32)
  ctx.quad = wp.empty(shape=(d.njmax,), dtype=wp.vec3f)
  ctx.quad_gauss = wp.empty(shape=(d.nworld,), dtype=wp.vec3f)
  ctx.h = wp.empty(shape=(d.nworld, m.nv, m.nv), dtype=wp.float32)
  ctx.alpha = wp.empty(shape=(d.nworld,), dtype=wp.float32)
  ctx.prev_grad = wp.empty(shape=(d.nworld, m.nv), dtype=wp.float32)
  ctx.prev_Mgrad = wp.empty(shape=(d.nworld, m.nv), dtype=wp.float32)
  ctx.beta = wp.empty(shape=(d.nworld,), dtype=wp.float32)
  ctx.beta_num = wp.empty(shape=(d.nworld,), dtype=wp.float32)
  ctx.beta_den = wp.empty(shape=(d.nworld,), dtype=wp.float32)
  ctx.done = wp.empty(shape=(d.nworld,), dtype=wp.int32)

  return ctx


def _create_context(ctx: Context, m: types.Model, d: types.Data, grad: bool = True):
  @wp.kernel
  def _init_context(ctx: Context):
    worldid = wp.tid()
    ctx.cost[worldid] = wp.inf
    ctx.solver_niter[worldid] = 0
    ctx.done[worldid] = 0
    if grad:
      ctx.search_dot[worldid] = 0.0

  wp.launch(_init_context, dim=(d.nworld), inputs=[ctx])

  # jaref = d.efc_J @ d.qacc - d.efc_aref
  ctx.Jaref.zero_()

  @wp.kernel
  def _jaref(ctx: Context, m: types.Model, d: types.Data):
    efcid, dofid = wp.tid()

    if efcid >= d.nefc_total[0]:
      return

    worldid = d.efc_worldid[efcid]
    wp.atomic_add(
      ctx.Jaref,
      efcid,
      d.efc_J[efcid, dofid] * d.qacc[worldid, dofid] - d.efc_aref[efcid] / float(m.nv),
    )

  wp.launch(_jaref, dim=(d.njmax, m.nv), inputs=[ctx, m, d])

  # Ma = qM @ qacc
  support.mul_m(m, d, ctx.Ma, d.qacc)

  _update_constraint(m, d, ctx)
  if grad:
    _update_gradient(m, d, ctx)

    # search = -Mgrad
    @wp.kernel
    def _search(ctx: Context):
      worldid, dofid = wp.tid()
      search = -1.0 * ctx.Mgrad[worldid, dofid]
      ctx.search[worldid, dofid] = search
      wp.atomic_add(ctx.search_dot, worldid, search * search)

    wp.launch(_search, dim=(d.nworld, m.nv), inputs=[ctx])


def _update_constraint(m: types.Model, d: types.Data, ctx: Context):
  @wp.kernel
  def _init_cost(ctx: Context):
    worldid = wp.tid()
    ctx.prev_cost[worldid] = ctx.cost[worldid]
    ctx.cost[worldid] = 0.0
    ctx.gauss[worldid] = 0.0

  wp.launch(_init_cost, dim=(d.nworld), inputs=[ctx])

  @wp.kernel
  def _efc_kernel(ctx: Context, d: types.Data):
    efcid = wp.tid()

    if efcid >= d.nefc_total[0]:
      return

    worldid = d.efc_worldid[efcid]
    Jaref = ctx.Jaref[efcid]
    efc_D = d.efc_D[efcid]

    # TODO(team): active and conditionally active constraints
    active = int(Jaref < 0.0)
    ctx.active[efcid] = active

    if active:
      # efc_force = -efc_D * Jaref * active
      d.efc_force[efcid] = -1.0 * efc_D * Jaref

      # cost = 0.5 * sum(efc_D * Jaref * Jaref * active))
      wp.atomic_add(ctx.cost, worldid, 0.5 * efc_D * Jaref * Jaref)
    else:
      d.efc_force[efcid] = 0.0

  wp.launch(_efc_kernel, dim=(d.njmax,), inputs=[ctx, d])

  # qfrc_constraint = efc_J.T @ efc_force
  d.qfrc_constraint.zero_()

  @wp.kernel
  def _qfrc_constraint(d: types.Data):
    dofid, efcid = wp.tid()

    if efcid >= d.nefc_total[0]:
      return

    worldid = d.efc_worldid[efcid]
    wp.atomic_add(
      d.qfrc_constraint[worldid],
      dofid,
      d.efc_J[efcid, dofid] * d.efc_force[efcid],
    )

  wp.launch(_qfrc_constraint, dim=(m.nv, d.njmax), inputs=[d])

  # gauss = 0.5 * (Ma - qfrc_smooth).T @ (qacc - qacc_smooth)
  @wp.kernel
  def _gauss(ctx: Context, d: types.Data):
    worldid, dofid = wp.tid()
    gauss_cost = (
      0.5
      * (ctx.Ma[worldid, dofid] - d.qfrc_smooth[worldid, dofid])
      * (d.qacc[worldid, dofid] - d.qacc_smooth[worldid, dofid])
    )
    wp.atomic_add(ctx.gauss, worldid, gauss_cost)
    wp.atomic_add(ctx.cost, worldid, gauss_cost)

  wp.launch(_gauss, dim=(d.nworld, m.nv), inputs=[ctx, d])


def _update_gradient(m: types.Model, d: types.Data, ctx: Context):
  # grad = Ma - qfrc_smooth - qfrc_constraint
  ctx.grad_dot.zero_()

  @wp.kernel
  def _grad(ctx: Context, d: types.Data):
    worldid, dofid = wp.tid()
    grad = (
      ctx.Ma[worldid, dofid]
      - d.qfrc_smooth[worldid, dofid]
      - d.qfrc_constraint[worldid, dofid]
    )
    ctx.grad[worldid, dofid] = grad
    wp.atomic_add(ctx.grad_dot, worldid, grad * grad)

  wp.launch(_grad, dim=(d.nworld, m.nv), inputs=[ctx, d])

  if m.opt.solver == mujoco.mjtSolver.mjSOL_CG:
    smooth.solve_m(m, d, ctx.grad, ctx.Mgrad)
  elif m.opt.solver == mujoco.mjtSolver.mjSOL_NEWTON:
    # h = qM + (efc_J.T * efc_D * active) @ efc_J
    if m.opt.is_sparse:

      @wp.kernel
      def _zero_h_lower(m: types.Model, ctx: Context):
        worldid, elementid = wp.tid()
        rowid = m.dof_tri_row[elementid]
        colid = m.dof_tri_col[elementid]
        ctx.h[worldid, rowid, colid] = 0.0

      wp.launch(_zero_h_lower, dim=(d.nworld, m.dof_tri_row.size), inputs=[m, ctx])

      @wp.kernel
      def _set_h_qM_lower_sparse(m: types.Model, d: types.Data, ctx: Context):
        worldid, elementid = wp.tid()
        i = m.qM_fullm_i[elementid]
        j = m.qM_fullm_j[elementid]
        ctx.h[worldid, i, j] = d.qM[worldid, 0, elementid]

      wp.launch(
        _set_h_qM_lower_sparse, dim=(d.nworld, m.qM_fullm_i.size), inputs=[m, d, ctx]
      )
    else:

      @wp.kernel
      def _copy_lower_triangle(m: types.Model, d: types.Data, ctx: Context):
        worldid, elementid = wp.tid()
        rowid = m.dof_tri_row[elementid]
        colid = m.dof_tri_col[elementid]
        ctx.h[worldid, rowid, colid] = d.qM[worldid, rowid, colid]

      wp.launch(
        _copy_lower_triangle, dim=(d.nworld, m.dof_tri_row.size), inputs=[m, d, ctx]
      )

    @wp.kernel
    def _JTDAJ(ctx: Context, m: types.Model, d: types.Data):
      efcid, elementid = wp.tid()

      if efcid >= d.nefc_total[0]:
        return

      dofi = m.dof_tri_row[elementid]
      dofj = m.dof_tri_col[elementid]

      efc_D = d.efc_D[efcid]
      active = ctx.active[efcid]
      if efc_D == 0.0 or active == 0:
        return

      worldid = d.efc_worldid[efcid]
      # TODO(team): sparse efc_J
      wp.atomic_add(
        ctx.h[worldid, dofi],
        dofj,
        d.efc_J[efcid, dofi] * d.efc_J[efcid, dofj] * efc_D,
      )

    wp.launch(_JTDAJ, dim=(d.njmax, m.dof_tri_row.size), inputs=[ctx, m, d])

    TILE = m.nv

    @wp.kernel
    def _cholesky(ctx: Context):
      worldid = wp.tid()
      mat_tile = wp.tile_load(ctx.h[worldid], shape=(TILE, TILE))
      fact_tile = wp.tile_cholesky(mat_tile)
      input_tile = wp.tile_load(ctx.grad[worldid], shape=TILE)
      output_tile = wp.tile_cholesky_solve(fact_tile, input_tile)
      wp.tile_store(ctx.Mgrad[worldid], output_tile)

    wp.launch_tiled(_cholesky, dim=(d.nworld,), inputs=[ctx], block_dim=32)


@wp.func
def _rescale(m: types.Model, value: float) -> float:
  return value / (m.stat.meaninertia * float(wp.max(1, m.nv)))


@wp.func
def _in_bracket(x: wp.vec3, y: wp.vec3) -> bool:
  return (x[1] < y[1] and y[1] < 0.0) or (x[1] > y[1] and y[1] > 0.0)


@wp.func
def _eval_pt(quad: wp.vec3, alpha: wp.float32) -> wp.vec3:
  return wp.vec3(
    alpha * alpha * quad[2] + alpha * quad[1] + quad[0],
    2.0 * alpha * quad[2] + quad[1],
    2.0 * quad[2],
  )


@wp.func
def _safe_div(x: wp.float32, y: wp.float32) -> wp.float32:
  return x / wp.select(y == 0.0, y, types.MJ_MINVAL)


def _iterative_linesearch(m: types.Model, d: types.Data, ctx: Context):
  @wp.kernel
  def _gtol(m: types.Model, ctx: Context):
    # TODO(team): static m?
    worldid = wp.tid()
    snorm = wp.math.sqrt(ctx.search_dot[worldid])
    scale = m.stat.meaninertia * wp.float(wp.max(1, m.nv))
    ctx.gtol[worldid] = m.opt.tolerance * m.opt.ls_tolerance * snorm * scale

  wp.launch(_gtol, dim=(d.nworld,), inputs=[m, ctx])

  # mv = qM @ search
  support.mul_m(m, d, ctx.mv, ctx.search)

  # jv = efc_J @ search
  # TODO(team): is there a better way of doing batched matmuls with dynamic array sizes?
  ctx.jv.zero_()

  @wp.kernel
  def _jv(d: types.Data, ctx: Context):
    efcid, dofid = wp.tid()

    if efcid >= d.nefc_total[0]:
      return

    j = d.efc_J[efcid, dofid]
    search = ctx.search[d.efc_worldid[efcid], dofid]
    wp.atomic_add(ctx.jv, efcid, j * search)

  wp.launch(_jv, dim=(d.njmax, m.nv), inputs=[d, ctx])

  # prepare quadratics
  # quad_gauss = [gauss, search.T @ Ma - search.T @ qfrc_smooth, 0.5 * search.T @ mv]
  ctx.quad_gauss.zero_()

  @wp.kernel
  def _init_quad_gauss(ctx: Context, m: types.Model, d: types.Data):
    worldid, dofid = wp.tid()
    search = ctx.search[worldid, dofid]
    quad_gauss = wp.vec3()
    quad_gauss[0] = ctx.gauss[worldid] / float(m.nv)
    quad_gauss[1] = search * (ctx.Ma[worldid, dofid] - d.qfrc_smooth[worldid, dofid])
    quad_gauss[2] = 0.5 * search * ctx.mv[worldid, dofid]
    wp.atomic_add(ctx.quad_gauss, worldid, quad_gauss)

  wp.launch(_init_quad_gauss, dim=(d.nworld, m.nv), inputs=[ctx, m, d])

  # quad = [0.5 * Jaref * Jaref * efc_D, jv * Jaref * efc_D, 0.5 * jv * jv * efc_D]
  @wp.kernel
  def _init_quad(d: types.Data, ctx: Context):
    efcid = wp.tid()

    if efcid >= d.nefc_total[0]:
      return

    Jaref = ctx.Jaref[efcid]
    jv = ctx.jv[efcid]
    efc_D = d.efc_D[efcid]
    quad = wp.vec3()
    quad[0] = 0.5 * Jaref * Jaref * efc_D
    quad[1] = jv * Jaref * efc_D
    quad[2] = 0.5 * jv * jv * efc_D
    ctx.quad[efcid] = quad

  wp.launch(_init_quad, dim=(d.njmax), inputs=[d, ctx])

  # linesearch points
  done = wp.zeros(shape=(d.nworld,), dtype=bool)
  p0 = wp.empty(shape=(d.nworld,), dtype=wp.vec3)
  lo = wp.empty(shape=(d.nworld,), dtype=wp.vec3)
  lo_alpha = wp.empty(shape=(d.nworld,), dtype=wp.float32)
  hi = wp.empty(shape=(d.nworld,), dtype=wp.vec3)
  hi_alpha = wp.empty(shape=(d.nworld,), dtype=wp.float32)
  lo_next = wp.empty(shape=(d.nworld,), dtype=wp.vec3)
  lo_next_alpha = wp.empty(shape=(d.nworld,), dtype=wp.float32)
  hi_next = wp.empty(shape=(d.nworld,), dtype=wp.vec3)
  hi_next_alpha = wp.empty(shape=(d.nworld,), dtype=wp.float32)
  mid = wp.empty(shape=(d.nworld,), dtype=wp.vec3)
  mid_alpha = wp.empty(shape=(d.nworld,), dtype=wp.float32)

  # initialize interval
  @wp.kernel
  def _init_p0_gauss(p0: wp.array(dtype=wp.vec3), ctx: Context):
    worldid = wp.tid()
    quad = ctx.quad_gauss[worldid]
    p0[worldid] = wp.vec3(quad[0], quad[1], 2.0 * quad[2])

  wp.launch(_init_p0_gauss, dim=(d.nworld,), inputs=[p0, ctx])

  @wp.kernel
  def _init_p0(p0: wp.array(dtype=wp.vec3), d: types.Data, ctx: Context):
    efcid = wp.tid()

    if efcid >= d.nefc_total[0]:
      return

    # TODO(team): active and conditionally active constraints:
    if ctx.Jaref[efcid] >= 0.0:
      return

    worldid = d.efc_worldid[efcid]
    quad = ctx.quad[efcid]
    wp.atomic_add(p0, worldid, wp.vec3(quad[0], quad[1], 2.0 * quad[2]))

  wp.launch(_init_p0, dim=(d.njmax,), inputs=[p0, d, ctx])

  @wp.kernel
  def _init_lo_gauss(
    p0: wp.array(dtype=wp.vec3),
    lo: wp.array(dtype=wp.vec3),
    lo_alpha: wp.array(dtype=wp.float32),
    ctx: Context,
  ):
    worldid = wp.tid()

    pp0 = p0[worldid]
    alpha = -_safe_div(pp0[1], pp0[2])
    lo[worldid] = _eval_pt(ctx.quad_gauss[worldid], alpha)
    lo_alpha[worldid] = alpha

  wp.launch(_init_lo_gauss, dim=(d.nworld,), inputs=[p0, lo, lo_alpha, ctx])

  @wp.kernel
  def _init_lo(
    lo: wp.array(dtype=wp.vec3),
    lo_alpha: wp.array(dtype=wp.float32),
    d: types.Data,
    ctx: Context,
  ):
    efcid = wp.tid()

    if efcid >= d.nefc_total[0]:
      return

    worldid = d.efc_worldid[efcid]
    alpha = lo_alpha[worldid]

    # TODO(team): active and conditionally active constraints
    if ctx.Jaref[efcid] + alpha * ctx.jv[efcid] < 0.0:
      wp.atomic_add(lo, worldid, _eval_pt(ctx.quad[efcid], alpha))

  wp.launch(_init_lo, dim=(d.njmax,), inputs=[lo, lo_alpha, d, ctx])

  # set the lo/hi interval bounds

  @wp.kernel
  def _init_bounds(
    p0: wp.array(dtype=wp.vec3),
    lo: wp.array(dtype=wp.vec3),
    lo_alpha: wp.array(dtype=wp.float32),
    hi: wp.array(dtype=wp.vec3),
    hi_alpha: wp.array(dtype=wp.float32),
  ):
    worldid = wp.tid()
    pp0 = p0[worldid]
    plo = lo[worldid]
    plo_alpha = lo_alpha[worldid]
    lo_less = plo[1] < pp0[1]
    lo[worldid] = wp.select(lo_less, pp0, plo)
    lo_alpha[worldid] = wp.select(lo_less, 0.0, plo_alpha)
    hi[worldid] = wp.select(lo_less, plo, pp0)
    hi_alpha[worldid] = wp.select(lo_less, plo_alpha, 0.0)

  wp.launch(_init_bounds, dim=(d.nworld,), inputs=[p0, lo, lo_alpha, hi, hi_alpha])

  @wp.kernel
  def _next_alpha_gauss(
    done: wp.array(dtype=bool),
    lo: wp.array(dtype=wp.vec3),
    lo_alpha: wp.array(dtype=wp.float32),
    hi: wp.array(dtype=wp.vec3),
    hi_alpha: wp.array(dtype=wp.float32),
    lo_next: wp.array(dtype=wp.vec3),
    lo_next_alpha: wp.array(dtype=wp.float32),
    hi_next: wp.array(dtype=wp.vec3),
    hi_next_alpha: wp.array(dtype=wp.float32),
    mid: wp.array(dtype=wp.vec3),
    mid_alpha: wp.array(dtype=wp.float32),
    ctx: Context,
  ):
    worldid = wp.tid()

    if done[worldid]:
      return

    quad = ctx.quad_gauss[worldid]

    plo = lo[worldid]
    plo_alpha = lo_alpha[worldid]
    plo_next_alpha = plo_alpha - _safe_div(plo[1], plo[2])
    lo_next[worldid] = _eval_pt(quad, plo_next_alpha)
    lo_next_alpha[worldid] = plo_next_alpha

    phi = hi[worldid]
    phi_alpha = hi_alpha[worldid]
    phi_next_alpha = phi_alpha - _safe_div(phi[1], phi[2])
    hi_next[worldid] = _eval_pt(quad, phi_next_alpha)
    hi_next_alpha[worldid] = phi_next_alpha

    pmid_alpha = 0.5 * (plo_alpha + phi_alpha)
    mid[worldid] = _eval_pt(quad, pmid_alpha)
    mid_alpha[worldid] = pmid_alpha

  @wp.kernel
  def _next_quad(
    done: wp.array(dtype=bool),
    lo_next: wp.array(dtype=wp.vec3),
    lo_next_alpha: wp.array(dtype=wp.float32),
    hi_next: wp.array(dtype=wp.vec3),
    hi_next_alpha: wp.array(dtype=wp.float32),
    mid: wp.array(dtype=wp.vec3),
    mid_alpha: wp.array(dtype=wp.float32),
    d: types.Data,
    ctx: Context,
  ):
    efcid = wp.tid()

    if efcid >= d.nefc_total[0]:
      return

    worldid = d.efc_worldid[efcid]

    if done[worldid]:
      return

    quad = ctx.quad[efcid]
    jaref = ctx.Jaref[efcid]
    jv = ctx.jv[efcid]

    alpha = lo_next_alpha[worldid]
    # TODO(team): active and conditionally active constraints
    if jaref + alpha * jv < 0.0:
      wp.atomic_add(lo_next, worldid, _eval_pt(quad, alpha))

    alpha = hi_next_alpha[worldid]
    # TODO(team): active and conditionally active constraints
    if jaref + alpha * jv < 0.0:
      wp.atomic_add(hi_next, worldid, _eval_pt(quad, alpha))

    alpha = mid_alpha[worldid]
    # TODO(team): active and conditionally active constraints
    if jaref + alpha * jv < 0.0:
      wp.atomic_add(mid, worldid, _eval_pt(quad, alpha))

  @wp.kernel
  def _swap(
    done: wp.array(dtype=bool),
    p0: wp.array(dtype=wp.vec3),
    lo: wp.array(dtype=wp.vec3),
    lo_alpha: wp.array(dtype=wp.float32),
    hi: wp.array(dtype=wp.vec3),
    hi_alpha: wp.array(dtype=wp.float32),
    lo_next: wp.array(dtype=wp.vec3),
    lo_next_alpha: wp.array(dtype=wp.float32),
    hi_next: wp.array(dtype=wp.vec3),
    hi_next_alpha: wp.array(dtype=wp.float32),
    mid: wp.array(dtype=wp.vec3),
    mid_alpha: wp.array(dtype=wp.float32),
    ctx: Context,
  ):
    worldid = wp.tid()

    if done[worldid]:
      return

    plo = lo[worldid]
    plo_alpha = lo_alpha[worldid]
    phi = hi[worldid]
    phi_alpha = hi_alpha[worldid]
    plo_next = lo_next[worldid]
    plo_next_alpha = lo_next_alpha[worldid]
    phi_next = hi_next[worldid]
    phi_next_alpha = hi_next_alpha[worldid]
    pmid = mid[worldid]
    pmid_alpha = mid_alpha[worldid]

    # swap lo:
    swap_lo_lo_next = _in_bracket(plo, plo_next)
    plo = wp.select(swap_lo_lo_next, plo, plo_next)
    plo_alpha = wp.select(swap_lo_lo_next, plo_alpha, plo_next_alpha)
    swap_lo_mid = _in_bracket(plo, pmid)
    plo = wp.select(swap_lo_mid, plo, pmid)
    plo_alpha = wp.select(swap_lo_mid, plo_alpha, pmid_alpha)
    swap_lo_hi_next = _in_bracket(plo, phi_next)
    plo = wp.select(swap_lo_hi_next, plo, phi_next)
    plo_alpha = wp.select(swap_lo_hi_next, plo_alpha, phi_next_alpha)
    lo[worldid] = plo
    lo_alpha[worldid] = plo_alpha
    swap_lo = swap_lo_lo_next or swap_lo_mid or swap_lo_hi_next

    # swap hi:
    swap_hi_hi_next = _in_bracket(phi, phi_next)
    phi = wp.select(swap_hi_hi_next, phi, phi_next)
    phi_alpha = wp.select(swap_hi_hi_next, phi_alpha, phi_next_alpha)
    swap_hi_mid = _in_bracket(phi, pmid)
    phi = wp.select(swap_hi_mid, phi, pmid)
    phi_alpha = wp.select(swap_hi_mid, phi_alpha, pmid_alpha)
    swap_hi_lo_next = _in_bracket(phi, plo_next)
    phi = wp.select(swap_hi_lo_next, phi, plo_next)
    phi_alpha = wp.select(swap_hi_lo_next, phi_alpha, plo_next_alpha)
    hi[worldid] = phi
    hi_alpha[worldid] = phi_alpha
    swap_hi = swap_hi_hi_next or swap_hi_mid or swap_hi_lo_next

    # if we did not adjust the interval, we are done
    # also done if either low or hi slope is nearly flat
    gtol = ctx.gtol[worldid]
    done[worldid] = (
      (not swap_lo and not swap_hi)
      or (plo[1] < 0 and plo[1] > -gtol)
      or (phi[1] > 0 and phi[1] < gtol)
    )

    # update alpha if we have an improvement
    pp0 = p0[worldid]
    alpha = 0.0
    alpha = wp.select(plo[0] < pp0[0] and plo[0] < phi[0], alpha, plo_alpha)
    alpha = wp.select(phi[0] < pp0[0] and plo[0] > phi[0], alpha, phi_alpha)
    ctx.alpha[worldid] = alpha

  for _ in range(m.opt.ls_iterations):
    # note: we always launch ls_iterations kernels, but the kernels may early exit if done is true
    # this allows us to preserve cudagraph requirements (no dynamic kernel launching) at the expense
    # of extra launches
    inputs = [done, lo, lo_alpha, hi, hi_alpha, lo_next, lo_next_alpha, hi_next]
    inputs += [hi_next_alpha, mid, mid_alpha, ctx]
    wp.launch(_next_alpha_gauss, dim=(d.nworld,), inputs=inputs)

    inputs = [done, lo_next, lo_next_alpha, hi_next, hi_next_alpha, mid, mid_alpha]
    inputs += [d, ctx]
    wp.launch(_next_quad, dim=(d.njmax,), inputs=inputs)

    inputs = [done, p0, lo, lo_alpha, hi, hi_alpha, lo_next, lo_next_alpha, hi_next]
    inputs += [hi_next_alpha, mid, mid_alpha, ctx]
    wp.launch(_swap, dim=(d.nworld,), inputs=inputs)

  @wp.kernel
  def _qacc_ma(d: types.Data, ctx: Context):
    worldid, dofid = wp.tid()
    alpha = ctx.alpha[worldid]
    d.qacc[worldid, dofid] += alpha * ctx.search[worldid, dofid]
    ctx.Ma[worldid, dofid] += alpha * ctx.mv[worldid, dofid]

  wp.launch(_qacc_ma, dim=(d.nworld, m.nv), inputs=[d, ctx])

  @wp.kernel
  def _jaref(d: types.Data, ctx: Context):
    efcid = wp.tid()

    if efcid >= d.nefc_total[0]:
      return

    ctx.Jaref[efcid] += ctx.alpha[d.efc_worldid[efcid]] * ctx.jv[efcid]

  wp.launch(_jaref, dim=(d.njmax,), inputs=[d, ctx])


def solve(m: types.Model, d: types.Data):
  """Finds forces that satisfy constraints."""

  # warmstart
  wp.copy(d.qacc, d.qacc_warmstart)

  ctx = _context(m, d)
  _create_context(ctx, m, d, grad=True)

  for i in range(m.opt.iterations):
<<<<<<< HEAD
    _iterative_linesearch(m, d, ctx)
    wp.copy(ctx.prev_grad, ctx.grad)
    wp.copy(ctx.prev_Mgrad, ctx.Mgrad)
=======
    _linesearch(m, d, ctx)

    if m.opt.solver == mujoco.mjtSolver.mjSOL_CG:

      @wp.kernel
      def _prev_grad_Mgrad(ctx: Context):
        worldid, dofid = wp.tid()
        ctx.prev_grad[worldid, dofid] = ctx.grad[worldid, dofid]
        ctx.prev_Mgrad[worldid, dofid] = ctx.Mgrad[worldid, dofid]

      wp.launch(_prev_grad_Mgrad, dim=(d.nworld, m.nv), inputs=[ctx])

>>>>>>> 53567d72
    _update_constraint(m, d, ctx)
    _update_gradient(m, d, ctx)

    # polak-ribiere
    if m.opt.solver == mujoco.mjtSolver.mjSOL_CG:

      @wp.kernel
      def _zero_beta_num_den(ctx: Context):
        worldid = wp.tid()
        ctx.beta_num[worldid] = 0.0
        ctx.beta_den[worldid] = 0.0

      wp.launch(_zero_beta_num_den, dim=(d.nworld), inputs=[ctx])

      @wp.kernel
      def _beta_num_den(ctx: Context):
        worldid, dofid = wp.tid()
        prev_Mgrad = ctx.prev_Mgrad[worldid][dofid]
        wp.atomic_add(
          ctx.beta_num,
          worldid,
          ctx.grad[worldid, dofid] * (ctx.Mgrad[worldid, dofid] - prev_Mgrad),
        )
        wp.atomic_add(ctx.beta_den, worldid, ctx.prev_grad[worldid, dofid] * prev_Mgrad)

      wp.launch(_beta_num_den, dim=(d.nworld, m.nv), inputs=[ctx])

      @wp.kernel
      def _beta(ctx: Context):
        worldid = wp.tid()
        ctx.beta[worldid] = wp.max(
          0.0, ctx.beta_num[worldid] / wp.max(mujoco.mjMINVAL, ctx.beta_den[worldid])
        )

      wp.launch(_beta, dim=(d.nworld,), inputs=[ctx])

    @wp.kernel
    def _zero_search_dot(ctx: Context):
      worldid = wp.tid()
      ctx.search_dot[worldid] = 0.0

    wp.launch(_zero_search_dot, dim=(d.nworld), inputs=[ctx])

    @wp.kernel
    def _search_update(ctx: Context):
      worldid, dofid = wp.tid()
      search = -1.0 * ctx.Mgrad[worldid, dofid]

      if wp.static(m.opt.solver == mujoco.mjtSolver.mjSOL_CG):
        search += ctx.beta[worldid] * ctx.search[worldid, dofid]

      ctx.search[worldid, dofid] = search
      wp.atomic_add(ctx.search_dot, worldid, search * search)

    wp.launch(_search_update, dim=(d.nworld, m.nv), inputs=[ctx])

    @wp.kernel
    def _done(ctx: Context, m: types.Model, solver_niter: int):
      worldid = wp.tid()
      improvement = _rescale(m, ctx.prev_cost[worldid] - ctx.cost[worldid])
      gradient = _rescale(m, wp.math.sqrt(ctx.grad_dot[worldid]))
      done = solver_niter >= m.opt.iterations
      done = done or (improvement < m.opt.tolerance)
      done = done or (gradient < m.opt.tolerance)
      ctx.done[worldid] = int(done)

    wp.launch(_done, dim=(d.nworld,), inputs=[ctx, m, i])
    # TODO(team): return if all done

  wp.copy(d.qacc_warmstart, d.qacc)<|MERGE_RESOLUTION|>--- conflicted
+++ resolved
@@ -302,7 +302,7 @@
   return x / wp.select(y == 0.0, y, types.MJ_MINVAL)
 
 
-def _iterative_linesearch(m: types.Model, d: types.Data, ctx: Context):
+def _linesearch_iterative(m: types.Model, d: types.Data, ctx: Context):
   @wp.kernel
   def _gtol(m: types.Model, ctx: Context):
     # TODO(team): static m?
@@ -618,8 +618,10 @@
     # update alpha if we have an improvement
     pp0 = p0[worldid]
     alpha = 0.0
-    alpha = wp.select(plo[0] < pp0[0] and plo[0] < phi[0], alpha, plo_alpha)
-    alpha = wp.select(phi[0] < pp0[0] and plo[0] > phi[0], alpha, phi_alpha)
+    improved = plo[0] < pp0[0] or phi[0] < pp0[0]
+    plo_better = plo[0] < phi[0]
+    alpha = wp.select(improved and plo_better, alpha, plo_alpha)
+    alpha = wp.select(improved and not plo_better, alpha, phi_alpha)
     ctx.alpha[worldid] = alpha
 
   for _ in range(m.opt.ls_iterations):
@@ -669,12 +671,7 @@
   _create_context(ctx, m, d, grad=True)
 
   for i in range(m.opt.iterations):
-<<<<<<< HEAD
-    _iterative_linesearch(m, d, ctx)
-    wp.copy(ctx.prev_grad, ctx.grad)
-    wp.copy(ctx.prev_Mgrad, ctx.Mgrad)
-=======
-    _linesearch(m, d, ctx)
+    _linesearch_iterative(m, d, ctx)
 
     if m.opt.solver == mujoco.mjtSolver.mjSOL_CG:
 
@@ -686,7 +683,6 @@
 
       wp.launch(_prev_grad_Mgrad, dim=(d.nworld, m.nv), inputs=[ctx])
 
->>>>>>> 53567d72
     _update_constraint(m, d, ctx)
     _update_gradient(m, d, ctx)
 
