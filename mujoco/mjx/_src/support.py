--- conflicted
+++ resolved
@@ -1,8 +1,3 @@
-<<<<<<< HEAD
-import warp as wp
-import mujoco
-from . import types
-=======
 # Copyright 2025 The Physics-Next Project Developers
 #
 # Licensed under the Apache License, Version 2.0 (the "License");
@@ -23,7 +18,6 @@
 from .types import Model
 from .types import Data
 from .types import array2df
->>>>>>> ddfce8a8
 
 
 def is_sparse(m: mujoco.MjModel):
@@ -32,10 +26,9 @@
   return m.opt.jacobian == mujoco.mjtJacobian.mjJAC_SPARSE
 
 
-<<<<<<< HEAD
 def mul_m(
-  m: types.Model,
-  d: types.Data,
+  m: Model,
+  d: Data,
   res: wp.array(ndim=2, dtype=wp.float32),
   vec: wp.array(ndim=2, dtype=wp.float32),
 ):
@@ -47,7 +40,7 @@
 
     @wp.kernel
     def _mul_m_dense(
-      d: types.Data,
+      d: Data,
       res: wp.array(ndim=2, dtype=wp.float32),
       vec: wp.array(ndim=2, dtype=wp.float32),
     ):
@@ -61,8 +54,8 @@
 
     @wp.kernel
     def _mul_m_sparse_diag(
-      m: types.Model,
-      d: types.Data,
+      m: Model,
+      d: Data,
       res: wp.array(ndim=2, dtype=wp.float32),
       vec: wp.array(ndim=2, dtype=wp.float32),
     ):
@@ -73,8 +66,8 @@
 
     @wp.kernel
     def _mul_m_sparse_ij(
-      m: types.Model,
-      d: types.Data,
+      m: Model,
+      d: Data,
       res: wp.array(ndim=2, dtype=wp.float32),
       vec: wp.array(ndim=2, dtype=wp.float32),
     ):
@@ -91,7 +84,8 @@
     wp.launch(
       _mul_m_sparse_ij, dim=(d.nworld, m.qM_madr_ij.size), inputs=[m, d, res, vec]
     )
-=======
+
+
 @wp.kernel
 def process_level(
   body_tree: wp.array(ndim=1, dtype=int),
@@ -159,5 +153,4 @@
 
   wp.launch(kernel=compute_qfrc, dim=(d.nworld, m.nv), inputs=[d, m, mask, qfrc_total])
 
-  return qfrc_total
->>>>>>> ddfce8a8
+  return qfrc_total