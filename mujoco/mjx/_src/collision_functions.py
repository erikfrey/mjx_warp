--- conflicted
+++ resolved
@@ -189,27 +189,17 @@
 
 
 @wp.func
-<<<<<<< HEAD
-def sphere_sphere(
-  sphere1: GeomSphere,
-  sphere2: GeomSphere,
-=======
 def _sphere_sphere(
   pos1: wp.vec3,
   radius1: float,
   pos2: wp.vec3,
   radius2: float,
->>>>>>> eab4705e
-  worldid: int,
-  d: Data,
-  margin: float,
-  geom_indices: wp.vec2i,
-):
-<<<<<<< HEAD
-  dir = sphere1.pos - sphere2.pos
-=======
+  worldid: int,
+  d: Data,
+  margin: float,
+  geom_indices: wp.vec2i,
+):
   dir = pos2 - pos1
->>>>>>> eab4705e
   dist = wp.length(dir)
   if dist == 0.0:
     n = wp.vec3(1.0, 0.0, 0.0)
@@ -222,8 +212,6 @@
 
 
 @wp.func
-<<<<<<< HEAD
-=======
 def sphere_sphere(
   sphere1: GeomSphere,
   sphere2: GeomSphere,
@@ -271,7 +259,6 @@
 
 
 @wp.func
->>>>>>> eab4705e
 def plane_capsule(
   plane: GeomPlane,
   cap: GeomCapsule,
@@ -345,11 +332,8 @@
   (GeomType.PLANE.value, GeomType.SPHERE.value): plane_sphere,
   (GeomType.SPHERE.value, GeomType.SPHERE.value): sphere_sphere,
   (GeomType.PLANE.value, GeomType.CAPSULE.value): plane_capsule,
-<<<<<<< HEAD
   (GeomType.PLANE.value, GeomType.BOX.value): plane_box,
-=======
   (GeomType.CAPSULE.value, GeomType.CAPSULE.value): capsule_capsule,
->>>>>>> eab4705e
 }
 
 
