# Copyright 2025 The Physics-Next Project Developers
#
# Licensed under the Apache License, Version 2.0 (the "License");
# you may not use this file except in compliance with the License.
# You may obtain a copy of the License at
#
#     http://www.apache.org/licenses/LICENSE-2.0
#
# Unless required by applicable law or agreed to in writing, software
# distributed under the License is distributed on an "AS IS" BASIS,
# WITHOUT WARRANTIES OR CONDITIONS OF ANY KIND, either express or implied.
# See the License for the specific language governing permissions and
# limitations under the License.
# ==============================================================================


import itertools
import math
from typing import Any

import numpy as np
import warp as wp

from .types import Model
from .types import Data
from .types import GeomType
from .math import make_frame
from .math import closest_segment_to_segment_points
from .math import normalize_with_norm
from .support import group_key
from .support import mat33_from_cols


@wp.struct
class GeomPlane:
  pos: wp.vec3
  rot: wp.mat33
  normal: wp.vec3


@wp.struct
class GeomSphere:
  pos: wp.vec3
  rot: wp.mat33
  radius: float


@wp.struct
class GeomCapsule:
  pos: wp.vec3
  rot: wp.mat33
  radius: float
  halfsize: float


@wp.struct
class GeomEllipsoid:
  pos: wp.vec3
  rot: wp.mat33
  size: wp.vec3


@wp.struct
class GeomCylinder:
  pos: wp.vec3
  rot: wp.mat33
  radius: float
  halfsize: float


@wp.struct
class GeomBox:
  pos: wp.vec3
  rot: wp.mat33
  size: wp.vec3


@wp.struct
class GeomMesh:
  pos: wp.vec3
  rot: wp.mat33
  vertadr: int
  vertnum: int


def get_info(t):
  @wp.func
  def _get_info(
    gid: int,
    m: Model,
    geom_xpos: wp.array(dtype=wp.vec3),
    geom_xmat: wp.array(dtype=wp.mat33),
  ):
    pos = geom_xpos[gid]
    rot = geom_xmat[gid]
    size = m.geom_size[gid]
    if wp.static(t == GeomType.SPHERE.value):
      sphere = GeomSphere()
      sphere.pos = pos
      sphere.rot = rot
      sphere.radius = size[0]
      return sphere
    elif wp.static(t == GeomType.BOX.value):
      box = GeomBox()
      box.pos = pos
      box.rot = rot
      box.size = size
      return box
    elif wp.static(t == GeomType.PLANE.value):
      plane = GeomPlane()
      plane.pos = pos
      plane.rot = rot
      plane.normal = wp.vec3(rot[0, 2], rot[1, 2], rot[2, 2])
      return plane
    elif wp.static(t == GeomType.CAPSULE.value):
      capsule = GeomCapsule()
      capsule.pos = pos
      capsule.rot = rot
      capsule.radius = size[0]
      capsule.halfsize = size[1]
      return capsule
    elif wp.static(t == GeomType.ELLIPSOID.value):
      ellipsoid = GeomEllipsoid()
      ellipsoid.pos = pos
      ellipsoid.rot = rot
      ellipsoid.size = size
      return ellipsoid
    elif wp.static(t == GeomType.CYLINDER.value):
      cylinder = GeomCylinder()
      cylinder.pos = pos
      cylinder.rot = rot
      cylinder.radius = size[0]
      cylinder.halfsize = size[1]
      return cylinder
    elif wp.static(t == GeomType.MESH.value):
      mesh = GeomMesh()
      mesh.pos = pos
      mesh.rot = rot
      dataid = m.geom_dataid[gid]
      if dataid >= 0:
        mesh.vertadr = m.mesh_vertadr[dataid]
        mesh.vertnum = m.mesh_vertnum[dataid]
      else:
        mesh.vertadr = 0
        mesh.vertnum = 0
      return mesh
    else:
      wp.static(RuntimeError("Unsupported type", t))

  return _get_info


@wp.func
def write_contact(
  d: Data,
  dist: float,
  pos: wp.vec3,
  frame: wp.mat33,
  margin: float,
  geoms: wp.vec2i,
  worldid: int,
):
  active = (dist - margin) < 0
  if active:
    index = wp.atomic_add(d.ncon, 0, 1)
    if index < d.nconmax:
      d.contact.dist[index] = dist
      d.contact.pos[index] = pos
      d.contact.frame[index] = frame
      d.contact.geom[index] = geoms
      d.contact.worldid[index] = worldid


@wp.func
def _plane_sphere(
  plane_normal: wp.vec3, plane_pos: wp.vec3, sphere_pos: wp.vec3, sphere_radius: float
):
  dist = wp.dot(sphere_pos - plane_pos, plane_normal) - sphere_radius
  pos = sphere_pos - plane_normal * (sphere_radius + 0.5 * dist)
  return dist, pos


@wp.func
def plane_sphere(
  plane: GeomPlane,
  sphere: GeomSphere,
  worldid: int,
  d: Data,
  margin: float,
  geom_indices: wp.vec2i,
):
  dist, pos = _plane_sphere(plane.normal, plane.pos, sphere.pos, sphere.radius)

  write_contact(d, dist, pos, make_frame(plane.normal), margin, geom_indices, worldid)


@wp.func
def _sphere_sphere(
  pos1: wp.vec3,
  radius1: float,
  pos2: wp.vec3,
  radius2: float,
  worldid: int,
  d: Data,
  margin: float,
  geom_indices: wp.vec2i,
):
  dir = pos2 - pos1
  dist = wp.length(dir)
  if dist == 0.0:
    n = wp.vec3(1.0, 0.0, 0.0)
  else:
    n = dir / dist
  dist = dist - (radius1 + radius2)
  pos = pos1 + n * (radius1 + 0.5 * dist)

  write_contact(d, dist, pos, make_frame(n), margin, geom_indices, worldid)


@wp.func
def sphere_sphere(
  sphere1: GeomSphere,
  sphere2: GeomSphere,
  worldid: int,
  d: Data,
  margin: float,
  geom_indices: wp.vec2i,
):
  _sphere_sphere(
    sphere1.pos,
    sphere1.radius,
    sphere2.pos,
    sphere2.radius,
    worldid,
    d,
    margin,
    geom_indices,
  )


@wp.func
def capsule_capsule(
  cap1: GeomCapsule,
  cap2: GeomCapsule,
  worldid: int,
  d: Data,
  margin: float,
  geom_indices: wp.vec2i,
):
  axis1 = wp.vec3(cap1.rot[0, 2], cap1.rot[1, 2], cap1.rot[2, 2])
  axis2 = wp.vec3(cap2.rot[0, 2], cap2.rot[1, 2], cap2.rot[2, 2])
  length1 = cap1.halfsize
  length2 = cap2.halfsize
  seg1 = axis1 * length1
  seg2 = axis2 * length2

  pt1, pt2 = closest_segment_to_segment_points(
    cap1.pos - seg1,
    cap1.pos + seg1,
    cap2.pos - seg2,
    cap2.pos + seg2,
  )

  _sphere_sphere(pt1, cap1.radius, pt2, cap2.radius, worldid, d, margin, geom_indices)


@wp.func
def plane_capsule(
  plane: GeomPlane,
  cap: GeomCapsule,
  worldid: int,
  d: Data,
  margin: float,
  geom_indices: wp.vec2i,
):
  """Calculates two contacts between a capsule and a plane."""
  n = plane.normal
  axis = wp.vec3(cap.rot[0, 2], cap.rot[1, 2], cap.rot[2, 2])
  # align contact frames with capsule axis
  b, b_norm = normalize_with_norm(axis - n * wp.dot(n, axis))

  if b_norm < 0.5:
    if -0.5 < n[1] and n[1] < 0.5:
      b = wp.vec3(0.0, 1.0, 0.0)
    else:
      b = wp.vec3(0.0, 0.0, 1.0)

  frame = mat33_from_cols(n, b, wp.cross(n, b))
  segment = axis * cap.halfsize

  dist1, pos1 = _plane_sphere(n, plane.pos, cap.pos + segment, cap.radius)
  write_contact(d, dist1, pos1, frame, margin, geom_indices, worldid)

  dist2, pos2 = _plane_sphere(n, plane.pos, cap.pos - segment, cap.radius)
  write_contact(d, dist2, pos2, frame, margin, geom_indices, worldid)


<<<<<<< HEAD
HUGE_VAL = 1e6
TINY_VAL = 1e-6

# BOX_VERTS = np.array(list(itertools.product((-1, 1), (-1, 1), (-1, 1))), dtype=float)
#
# BOX_FACES = np.array([
#       0, 4, 5, 1,
#       0, 2, 6, 4,
#       6, 7, 5, 4,
#       2, 3, 7, 6,
#       1, 5, 7, 3,
#       0, 1, 3, 2,
#   ]).reshape((-1, 4))  # fmt: skip


class mat83f(wp.types.matrix(shape=(8, 3), dtype=wp.float32)):
  pass


class mat16_3f(wp.types.matrix(shape=(16, 3), dtype=wp.float32)):
  pass


class mat34f(wp.types.matrix(shape=(3, 4), dtype=wp.float32)):
  pass


class mat43f(wp.types.matrix(shape=(4, 3), dtype=wp.float32)):
  pass


class mat38f(wp.types.matrix(shape=(3, 8), dtype=wp.float32)):
  pass


class vec8b(wp.types.vector(length=8, dtype=wp.int8)):
  pass


class vec16b(wp.types.vector(length=16, dtype=wp.int8)):
  pass


@wp.func
def box_normals(i: int) -> wp.vec3:
  direction = wp.select(i < 3, 1.0, -1.0)
  mod = i % 3
  if mod == 0:
    return wp.vec3(0.0, direction, 0.0)
  if mod == 1:
    return wp.vec3(0.0, 0.0, direction)
  return wp.vec3(-direction, 0.0, 0.0)


@wp.struct
class Box:
  verts: mat83f


@wp.func
def box(R: wp.mat33, t: wp.vec3, geom_size: wp.vec3) -> Box:
  """Get a transformed box"""
  x = geom_size[0]
  y = geom_size[1]
  z = geom_size[2]
  t = wp.vec3(0.0)
  m = mat38f(
    R @ wp.vec3(-x, -y, -z) + t,
    R @ wp.vec3(-x, -y, +z) + t,
    R @ wp.vec3(-x, +y, -z) + t,
    R @ wp.vec3(-x, +y, +z) + t,
    R @ wp.vec3(+x, -y, -z) + t,
    R @ wp.vec3(+x, -y, +z) + t,
    R @ wp.vec3(+x, +y, -z) + t,
    R @ wp.vec3(+x, +y, +z) + t,
  )
  return Box(wp.transpose(m))


@wp.func
def get_box_axis(
  axis_idx: int,
  R: wp.mat33,
) -> tuple[wp.vec3, bool]:
  """Get the axis at index axis_idx.
  R: rotation matrix from a to b
  Axes 0-12 are face normals of boxes a & b
  Axes 12-21 are edge cross products."""
  if axis_idx < 6:  # a faces
    axis = R @ wp.vec3(box_normals(axis_idx))
    is_degenerate = False
  elif axis_idx < 12:  # b faces
    axis = wp.vec3(box_normals(axis_idx - 6))
    is_degenerate = False
  else:  # edges cross products
    assert axis_idx < 21
    edges = axis_idx - 12
    axis_a, axis_b = edges / 3, edges % 3
    edge_a = R[axis_a]
    if axis_b == 0:
      axis = wp.vec3(0.0, -edge_a[2], edge_a[1])
    elif axis_b == 1:
      axis = wp.vec3(edge_a[2], 0.0, -edge_a[0])
    else:
      axis = wp.vec3(-edge_a[1], edge_a[0], 0.0)
    is_degenerate = wp.length_sq(axis) < TINY_VAL
  return wp.normalize(axis), is_degenerate


@wp.func
def get_box_axis_support(
  axis: wp.vec3, degenerate_axis: bool, a: Box, b: Box
) -> tuple[wp.float32, wp.int32]:
  """Get the overlap (or separating distance if negative) along `axis`, and the sign."""
  axis_d = wp.vec3d(axis)
  support_a_max, support_b_max = wp.float32(-HUGE_VAL), wp.float32(-HUGE_VAL)
  support_a_min, support_b_min = wp.float32(HUGE_VAL), wp.float32(HUGE_VAL)
  for i in range(8):
    vert_a = wp.vec3d(a.verts[i])
    vert_b = wp.vec3d(b.verts[i])
    proj_a = wp.float32(wp.dot(vert_a, axis_d))
    proj_b = wp.float32(wp.dot(vert_b, axis_d))
    support_a_max = wp.max(support_a_max, proj_a)
    support_b_max = wp.max(support_b_max, proj_b)
    support_a_min = wp.min(support_a_min, proj_a)
    support_b_min = wp.min(support_b_min, proj_b)
  dist1 = support_a_max - support_b_min
  dist2 = support_b_max - support_a_min
  dist = wp.select(degenerate_axis, wp.min(dist1, dist2), HUGE_VAL)
  sign = wp.select(dist1 > dist2, 1, -1)
  return dist, sign


@wp.struct
class AxisSupport:
  best_dist: wp.float32
  best_sign: wp.int8
  best_idx: wp.int8


@wp.func
def reduce_axis_support(a: AxisSupport, b: AxisSupport):
  return wp.select(a.best_dist > b.best_dist, a, b)


@wp.func
def collision_axis_tiled(
  m: Model,
  d: Data,
  a: Box,
  b: Box,
  R: wp.mat33,
  axis_idx: wp.int32,
):
  """Finds the axis of minimum separation or maximum overlap.
  Returns:
    best_axis: vec3
    best_idx: int8
  """
  # launch tiled with block_dim=21

  axis, degenerate_axis = get_box_axis(axis_idx, R)
  axis_dist, axis_sign = get_box_axis_support(axis, degenerate_axis, a, b)

  supports = wp.tile(AxisSupport(axis_dist, wp.int8(axis_sign), wp.int8(axis_idx)))

  face_supports = wp.tile_view(supports, offset=(0,), shape=(12,))
  edge_supports = wp.tile_view(supports, offset=(12,), shape=(9,))

  face_supports_red = wp.tile_reduce(reduce_axis_support, face_supports)
  edge_supports_red = wp.tile_reduce(reduce_axis_support, edge_supports)

  face = face_supports_red[0]
  edge = edge_supports_red[0]

  if axis_idx > 0:
    return wp.vec3(0.0), 0

  face_axis, _1 = get_box_axis(wp.int32(face.best_idx), R)
  best_axis = wp.vec3(face_axis)

  if edge.best_dist < face.best_dist:
    edge_axis, _2 = get_box_axis(wp.int32(edge.best_idx), R)
    if wp.abs(wp.dot(face_axis, edge_axis)) < 0.99:
      best_axis = edge_axis

  # face_axis = get_axis(best_face_idx)[0]
  # best_axis = wp.vec3(face_axis)

  # if best_edge_dist < best_face_dist:
  #   edge_axis = get_axis(best_edge_idx)[0]
  #   if wp.abs(wp.dot(face_axis, edge_axis)) < 0.99:
  #     best_axis = edge_axis

  # # get the (reference) face most aligned with the separating axis
  return best_axis, 0


@wp.func
def create_contact_manifold(
  m: Model,
  d: Data,
) -> tuple[wp.float32, wp.vec3, wp.mat33]:
  pass


@wp.kernel
def box_box_kernel(
  m: Model,
  d: Data,
  num_kernels: int,
):
  """Calculates contacts between pairs of boxes."""
  thread_idx, axis_idx = wp.tid()

  key = wp.static(group_key(GeomType.BOX.value, GeomType.BOX.value))

  num_candidate_contacts = d.narrowphase_candidate_group_count[key]

  for bp_idx in range(thread_idx, num_candidate_contacts, num_kernels):
    geoms = d.narrowphase_candidate_geom[key, bp_idx]
    world_id = d.narrowphase_candidate_worldid[key, bp_idx]

    ga = geoms[0]
    gb = geoms[1]

    # transformations
    a_pos, b_pos = d.geom_xpos[world_id, ga], d.geom_xpos[world_id, gb]
    a_mat, b_mat = d.geom_xmat[world_id, ga], d.geom_xmat[world_id, gb]
    b_mat_inv = wp.transpose(b_mat)
    trans_atob = b_mat_inv @ (a_pos - b_pos)
    rot_atob = b_mat_inv @ a_mat

    a_size = m.geom_size[ga]
    b_size = m.geom_size[gb]
    a = box(rot_atob, trans_atob, a_size)
    b = box(wp.identity(3, wp.float32), wp.vec3(0.0), b_size)

    # - faces compute from verts

    # box-box implementation
    collision_axis_tiled(m, d, a, b, rot_atob, axis_idx)
    # dist, pos, normal = create_contact_manifold(m, d, axis_idx)

    # # generate contact w/ 1 thread per pair
    # if axis_idx != 0:
    #   return

    # # if contact
    # if dist < 0:
    #   contact_idx = wp.atomic_add(d.contact_counter, 0, 1)
    #   # TODO(ca): multi-dimensional contacts
    #   d.contact.dist[contact_idx] = dist
    #   d.contact.pos[contact_idx] = b_pos + b_mat @ pos
    #   d.contact.frame[contact_idx] = make_frame(b_mat @ normal)
    #   d.contact.worldid[contact_idx] = world_id


def box_box(
  m: Model,
  d: Data,
):
  """Calculates contacts between pairs of boxes."""
  kernel_ratio = 16
  num_kernels = math.ceil(
    d.nconmax / kernel_ratio
  )  # parallel kernels excluding tile dim
  wp.launch_tiled(
    kernel=box_box_kernel,
    dim=num_kernels,
    inputs=[m, d, num_kernels],
    block_dim=21,
  )


@wp.func
def _closest_segment_point_plane(
  a: wp.vec3, b: wp.vec3, p0: wp.vec3, plane_normal: wp.vec3
) -> wp.vec3:
  """Gets the closest point between a line segment and a plane.

  Args:
    a: first line segment point
    b: second line segment point
    p0: point on plane
    plane_normal: plane normal

  Returns:
    closest point between the line segment and the plane
  """
  # Parametrize a line segment as S(t) = a + t * (b - a), plug it into the plane
  # equation dot(n, S(t)) - d = 0, then solve for t to get the line-plane
  # intersection. We then clip t to be in [0, 1] to be on the line segment.
  n = plane_normal
  d = wp.dot(p0, n)  # shortest distance from origin to plane
  denom = wp.dot(n, (b - a))
  t = (d - wp.dot(n, a)) / (denom + TINY_VAL * wp.select(denom == 0.0, 1.0, 0.0))
  t = wp.clamp(t, 0.0, 1.0)
  segment_point = a + t * (b - a)

  return segment_point


@wp.kernel
def _clip_edge_to_poly(
  subject_poly: wp.array(dtype=wp.vec3, ndim=2),
  subject_poly_length: wp.array(dtype=wp.int32, ndim=1),
  clipping_poly: wp.array(dtype=wp.vec3, ndim=2),
  clipping_poly_length: wp.array(dtype=wp.int32, ndim=1),
  clipping_normal: wp.array(dtype=wp.vec3, ndim=1),
  clipped_points_offset: wp.array(dtype=wp.int32, ndim=1),
  # outputs
  clipped_points: wp.array(dtype=wp.vec3, ndim=2),
  mask: wp.array(dtype=wp.int32, ndim=2),
  clipped_points_length: wp.array(dtype=wp.int32, ndim=1),
):
  assert clipped_points.shape[1] == subject_poly.shape[1] + clipping_poly.shape[1]
  assert clipped_points.shape[1] == mask.shape[1]


@wp.func
def _project_quad_onto_plane(
  quad: mat43f,
  quad_n: wp.vec3,
  plane_n: wp.vec3,
  plane_pt: wp.vec3,
):
  """Projects poly1 onto the poly2 plane along poly2's normal."""
  d = wp.dot(plane_pt, plane_n)
  denom = wp.dot(quad_n, plane_n)
  qn_scaled = quad_n / (denom + wp.select(denom == 0.0, TINY_VAL, 0.0))

  for i in range(4):
    quad[i] = quad[i] + (d - wp.dot(quad[i], plane_n)) * qn_scaled
  return quad


@wp.func
def _project_poly_onto_plane(
  poly: Any,
  poly_n: wp.vec3,
  plane_n: wp.vec3,
  plane_pt: wp.vec3,
):
  """Projects poly1 onto the poly2 plane along poly2's normal."""
  d = wp.dot(plane_pt, plane_n)
  denom = wp.dot(poly_n, plane_n)
  qn_scaled = poly_n / (denom + wp.select(denom == 0.0, TINY_VAL, 0.0))

  for i in range(len(poly)):
    poly[i] = poly[i] + (d - wp.dot(poly[i], plane_n)) * qn_scaled
  return poly


@wp.func
def _clip_edge_to_quad(
  subject_poly: mat43f,
  clipping_poly: mat43f,
  clipping_normal: wp.vec3,
):
  p0 = mat43f()
  p1 = mat43f()
  mask = wp.vec4b()
  for edge_idx in range(4):
    subject_p0 = subject_poly[(edge_idx + 3) % 4]
    subject_p1 = subject_poly[edge_idx]

    any_both_in_front = wp.int32(0)
    clipped0_dist_max = wp.float32(-HUGE_VAL)
    clipped1_dist_max = wp.float32(-HUGE_VAL)
    clipped_p0_distmax = wp.vec3(0.0)
    clipped_p1_distmax = wp.vec3(0.0)

    for clipping_edge_idx in range(4):
      clipping_p0 = clipping_poly[(clipping_edge_idx + 3) % 4]
      clipping_p1 = clipping_poly[clipping_edge_idx]
      edge_normal = wp.cross(clipping_p1 - clipping_p0, clipping_normal)

      p0_in_front = wp.dot(subject_p0 - clipping_p0, edge_normal) > TINY_VAL
      p1_in_front = wp.dot(subject_p1 - clipping_p0, edge_normal) > TINY_VAL
      candidate_clipped_p = _closest_segment_point_plane(
        subject_p0, subject_p1, clipping_p1, edge_normal
      )
      clipped_p0 = wp.select(p0_in_front, subject_p0, candidate_clipped_p)
      clipped_p1 = wp.select(p1_in_front, subject_p1, candidate_clipped_p)
      clipped_dist_p0 = wp.dot(clipped_p0 - subject_p0, subject_p1 - subject_p0)
      clipped_dist_p1 = wp.dot(clipped_p1 - subject_p1, subject_p0 - subject_p1)
      any_both_in_front |= wp.int32(p0_in_front and p1_in_front)

      if clipped_dist_p0 > clipped0_dist_max:
        clipped0_dist_max = clipped_dist_p0
        clipped_p0_distmax = clipped_p0

      if clipped_dist_p1 > clipped1_dist_max:
        clipped1_dist_max = clipped_dist_p1
        clipped_p1_distmax = clipped_p1
    new_p0 = wp.select(any_both_in_front, clipped_p0_distmax, subject_p0)
    new_p1 = wp.select(any_both_in_front, clipped_p1_distmax, subject_p1)

    mask_val = wp.int8(
      wp.select(
        wp.dot(subject_p0 - subject_p1, new_p0 - new_p1) < 0,
        wp.int32(not any_both_in_front),
        0,
      )
    )

    p0[edge_idx] = new_p0
    p1[edge_idx] = new_p1
    mask[edge_idx] = mask_val
  return p0, p1, mask


@wp.func
def _clip_quad(
  subject_quad: mat43f,
  subject_normal: wp.vec3,
  clipping_quad: mat43f,
  clipping_normal: wp.vec3,
) -> tuple[mat83f, vec8b]:
  """Clips a subject quad against a clipping quad.
  Serial implementation.
  """

  subject_clipped_p0, subject_clipped_p1, subject_mask = _clip_edge_to_quad(
    subject_quad, clipping_quad, clipping_normal
  )
  clipping_proj = _project_poly_onto_plane(
    clipping_quad, clipping_normal, subject_normal, subject_quad[0]
  )
  clipping_clipped_p0, clipping_clipped_p1, clipping_mask = _clip_edge_to_quad(
    clipping_proj, subject_quad, subject_normal
  )

  clipped = mat16_3f()
  mask = vec16b()
  for i in range(4):
    clipped[i] = subject_clipped_p0[i]
    clipped[i + 4] = clipping_clipped_p0[i]
    clipped[i + 8] = subject_clipped_p1[i]
    clipped[i + 12] = clipping_clipped_p1[i]
    mask[i] = subject_mask[i]
    mask[i + 4] = clipping_mask[i]
    mask[i + 8] = subject_mask[i]
    mask[i + 8 + 4] = clipping_mask[i]

  return clipped, mask


# TODO(ca): sparse, tiling variant for large point counts
@wp.func
def _manifold_points(
  poly: Any,
  mask: Any,
  clipping_norm: wp.vec3,
) -> wp.vec4b:
  """Chooses four points on the polygon with approximately maximal area. Return the indices"""
  n = len(poly)

  a_idx = wp.int32(0)
  a_mask = wp.int8(mask[0])
  for i in range(n):
    if mask[i] >= a_mask:
      a_idx = i
      a_mask = mask[i]
  a = poly[a_idx]

  b_idx = wp.int32(0)
  b_dist = wp.float32(-HUGE_VAL)
  for i in range(n):
    dist = wp.length_sq(poly[i] - a) + wp.select(mask[i], -HUGE_VAL, 0.0)
    if dist >= b_dist:
      b_idx = i
      b_dist = dist
  b = poly[b_idx]

  ab = wp.cross(clipping_norm, a - b)

  c_idx = wp.int32(0)
  c_dist = wp.float32(-HUGE_VAL)
  for i in range(n):
    ap = a - poly[i]
    dist = wp.abs(wp.dot(ap, ab)) + wp.select(mask[i], -HUGE_VAL, 0.0)
    if dist >= c_dist:
      c_idx = i
      c_dist = dist
  c = poly[c_idx]

  ac = wp.cross(clipping_norm, a - c)
  bc = wp.cross(clipping_norm, b - c)

  d_idx = wp.int32(-2e6)
  d_dist = wp.float32(0)
  for i in range(n):
    ap = a - poly[i]
    dist_ap = wp.abs(wp.dot(ap, bc)) + wp.select(mask[i], -HUGE_VAL, 0.0)
    bp = b - poly[i]
    dist_bp = wp.abs(wp.dot(bp, bc)) + wp.select(mask[i], -HUGE_VAL, 0.0)
    if dist_ap + dist_bp >= d_dist:
      d_idx = i
      d_dist = dist_ap + dist_bp
  d = poly[d_idx]
  return wp.vec4b(wp.int8(a_idx), wp.int8(b_idx), wp.int8(c_idx), wp.int8(d_idx))


@wp.func
def _create_contact_manifold(
  clipping_quad: mat43f,
  clipping_normal: wp.vec3,
  subject_quad: mat43f,
  subject_normal: wp.vec3,
  sep_axis: wp.vec3,
) -> tuple[wp.vec3, wp.vec3, wp.vec3]:
  # Clip the subject (incident) face onto the clipping (reference) face.
  # The incident points are clipped points on the subject polygon.
  incident, mask = _clip_quad(
    subject_quad, subject_normal, clipping_quad, clipping_normal
  )

  clipping_normal_neg = -clipping_normal
  d = wp.dot(clipping_quad[0], clipping_normal_neg) + TINY_VAL

  for i in range(16):
    if wp.dot(incident[i], clipping_normal_neg) > d:
      mask[i] = wp.int8(0)

  ref = _project_poly_onto_plane(
    incident, clipping_normal, clipping_normal, clipping_quad[0]
  )

  # # Choose four contact points.
  best = _manifold_points(ref, mask, clipping_normal)
  contact_pts = mat43f()
  dist = wp.vec4f()

  for i in range(4):
    idx = wp.int32(best[i])
    contact_pt = ref[idx]
    contact_pts[i] = contact_pt
    penetration_dir = incident[idx] - contact_pt
    penetration = wp.dot(penetration_dir, clipping_normal_neg)
    dist[i] = wp.select(mask[idx], 1.0, -penetration)

  return dist, contact_pts


=======
@wp.func
def distance_point_plane(plane_normal: wp.vec3, plane_pos: wp.vec3, point: wp.vec3):
  plane_normal = wp.normalize(plane_normal)
  dist = wp.dot(point - plane_pos, plane_normal)
  return dist, plane_pos - plane_normal * dist


@wp.func
def plane_box(
  plane: GeomPlane,
  box: GeomBox,
  worldid: int,
  d: Data,
  margin: float,
  geom_indices: wp.vec2i,
):
  contact_count = int(0)

  # Check all 8 corners of the box
  for i in range(8):
    corner = wp.vec3(box.size.x * 0.5, box.size.y * 0.5, box.size.z * 0.5)
    if i % 2 == 0:
      corner.x = -corner.x
    if (i // 2) % 2 == 0:
      corner.y = -corner.y
    if i < 4:
      corner.z = -corner.z

    corner_world = box.rot * (corner) + box.pos

    dist, pos = distance_point_plane(plane.normal, plane.pos, corner_world)

    if dist < 0.0:
      write_contact(
        d, dist, pos, make_frame(plane.normal), margin, geom_indices, worldid
      )
      contact_count += 1

    if contact_count >= 4:
      break
>>>>>>> ebf14095


_collision_functions = {
  (GeomType.PLANE.value, GeomType.SPHERE.value): plane_sphere,
  (GeomType.SPHERE.value, GeomType.SPHERE.value): sphere_sphere,
  (GeomType.PLANE.value, GeomType.CAPSULE.value): plane_capsule,
  (GeomType.PLANE.value, GeomType.BOX.value): plane_box,
  (GeomType.CAPSULE.value, GeomType.CAPSULE.value): capsule_capsule,
}


def create_collision_function_kernel(type1, type2):
  key = group_key(type1, type2)

  @wp.kernel
  def _collision_function_kernel(
    m: Model,
    d: Data,
  ):
    tid = wp.tid()
    num_candidate_contacts = d.narrowphase_candidate_group_count[key]
    if tid >= num_candidate_contacts:
      return

    geoms = d.narrowphase_candidate_geom[key, tid]
    worldid = d.narrowphase_candidate_worldid[key, tid]

    g1 = geoms[0]
    g2 = geoms[1]

    geom1 = wp.static(get_info(type1))(
      g1,
      m,
      d.geom_xpos[worldid],
      d.geom_xmat[worldid],
    )
    geom2 = wp.static(get_info(type2))(
      g2,
      m,
      d.geom_xpos[worldid],
      d.geom_xmat[worldid],
    )

    margin = wp.max(m.geom_margin[g1], m.geom_margin[g2])

    wp.static(_collision_functions[(type1, type2)])(
      geom1, geom2, worldid, d, margin, geoms
    )

  return _collision_function_kernel


_collision_kernels = {}


def narrowphase(m: Model, d: Data):
  # we need to figure out how to keep the overhead of this small - not launching anything
  # for pair types without collisions, as well as updating the launch dimensions.

  # TODO only generate collision kernels we actually need
  if len(_collision_kernels) == 0:
    for type1, type2 in _collision_functions.keys():
      _collision_kernels[(type1, type2)] = create_collision_function_kernel(
        type1, type2
      )

  for collision_kernel in _collision_kernels.values():
    wp.launch(collision_kernel, dim=d.nconmax, inputs=[m, d])<|MERGE_RESOLUTION|>--- conflicted
+++ resolved
@@ -295,7 +295,6 @@
   write_contact(d, dist2, pos2, frame, margin, geom_indices, worldid)
 
 
-<<<<<<< HEAD
 HUGE_VAL = 1e6
 TINY_VAL = 1e-6
 
@@ -842,7 +841,6 @@
   return dist, contact_pts
 
 
-=======
 @wp.func
 def distance_point_plane(plane_normal: wp.vec3, plane_pos: wp.vec3, point: wp.vec3):
   plane_normal = wp.normalize(plane_normal)
@@ -883,7 +881,6 @@
 
     if contact_count >= 4:
       break
->>>>>>> ebf14095
 
 
 _collision_functions = {
