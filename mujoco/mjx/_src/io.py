--- conflicted
+++ resolved
@@ -26,6 +26,8 @@
   m.nM = mjm.nM
   m.opt.gravity = wp.vec3(mjm.opt.gravity)
   m.opt.is_sparse = support.is_sparse(mjm)
+  m.opt.timestep = mjm.opt.timestep
+  m.opt.disableflags = mjm.opt.disableflags
  
   m.qpos0 = wp.array(mjm.qpos0, dtype=wp.float32, ndim=1)
   m.qpos_spring = wp.array(mjm.qpos_spring, dtype=wp.float32, ndim=1)
@@ -62,19 +64,10 @@
         i = mjm.dof_parentid[i]
         Madr_ki += 1
 
-<<<<<<< HEAD
-    # qLD_leveladr, qLD_levelsize specify the bounds of level ranges in qLD updates
-    qLD_levelsize = np.array([len(qLD_updates[i]) for i in range(len(qLD_updates))])
-    qLD_leveladr = np.cumsum(np.insert(qLD_levelsize, 0, 0))[:-1]
-    qLD_sparse_updates = np.array(
-      sum([qLD_updates[i] for i in range(len(qLD_updates))], [])
-    )
-=======
     # qLD_treeadr contains starting indicies of each level of sparse updates
     qLD_update_tree = np.concatenate([qLD_updates[i] for i in range(len(qLD_updates))])
     tree_off = [0] + [len(qLD_updates[i]) for i in range(len(qLD_updates))]
     qLD_update_treeadr = np.cumsum(tree_off)[:-1]
->>>>>>> 95d89e2e
   else:
     # qLD_tile has the dof id of each tile in qLD for dense factor m
     # qLD_tileadr contains starting index in qLD_tile of each tile group
@@ -85,24 +78,6 @@
       tile_beg = tile_corners[i]
       tile_end = mjm.nv if i == len(tile_corners) - 1 else tile_corners[i + 1]
       tiles.setdefault(tile_end - tile_beg, []).append(tile_beg)
-<<<<<<< HEAD
-    # qLD_leveladr, qLD_levelsize specify the bounds of level ranges in cholesky tiles
-    qLD_levelsize = np.array([len(tiles[sz]) for sz in sorted(tiles.keys())])
-    qLD_leveladr = np.cumsum(np.insert(qLD_levelsize, 0, 0))[:-1]
-    qld_dense_tilesize = np.array(sorted(tiles.keys()))
-    qld_dense_tileid = np.array(sum([tiles[sz] for sz in sorted(tiles.keys())], []))
-
-  m.body_leveladr = wp.array(body_leveladr, dtype=wp.int32, ndim=1, device="cpu")
-  m.body_levelsize = wp.array(body_levelsize, dtype=wp.int32, ndim=1, device="cpu")
-  m.body_tree = wp.array(body_tree, dtype=wp.int32, ndim=1)
-  m.qLD_leveladr = wp.array(qLD_leveladr, dtype=wp.int32, ndim=1, device="cpu")
-  m.qLD_levelsize = wp.array(qLD_levelsize, dtype=wp.int32, ndim=1, device="cpu")
-  m.qLD_sparse_updates = wp.array(qLD_sparse_updates, dtype=wp.vec3i, ndim=1)
-  m.qLD_dense_tilesize = wp.array(
-    qld_dense_tilesize, dtype=wp.int32, ndim=1, device="cpu"
-  )
-  m.qLD_dense_tileid = wp.array(qld_dense_tileid, dtype=wp.int32, ndim=1)
-=======
     qLD_tile = np.concatenate([tiles[sz] for sz in sorted(tiles.keys())])
     tile_off = [0] + [len(tiles[sz]) for sz in sorted(tiles.keys())]
     qLD_tileadr = np.cumsum(tile_off)[:-1]
@@ -113,7 +88,6 @@
   m.qLD_tile = wp.array(qLD_tile, dtype=wp.int32, ndim=1)
   m.qLD_tileadr = wp.array(qLD_tileadr, dtype=wp.int32, ndim=1, device='cpu')
   m.qLD_tilesize = wp.array(qLD_tilesize, dtype=wp.int32, ndim=1, device='cpu')
->>>>>>> 95d89e2e
   m.body_dofadr = wp.array(mjm.body_dofadr, dtype=wp.int32, ndim=1)
   m.body_dofnum = wp.array(mjm.body_dofnum, dtype=wp.int32, ndim=1)
   m.body_jntadr = wp.array(mjm.body_jntadr, dtype=wp.int32, ndim=1)
@@ -144,13 +118,6 @@
   m.dof_Madr = wp.array(mjm.dof_Madr, dtype=wp.int32, ndim=1)
   m.dof_armature = wp.array(mjm.dof_armature, dtype=wp.float32, ndim=1)
   m.dof_damping = wp.array(mjm.dof_damping, dtype=wp.float32, ndim=1)
-<<<<<<< HEAD
-  m.opt.gravity = wp.vec3(mjm.opt.gravity)
-  m.opt.is_sparse = support.is_sparse(mjm)
-  m.opt.timestep = mjm.opt.timestep
-  m.opt.disableflags = mjm.opt.disableflags
-=======
->>>>>>> 95d89e2e
 
   return m
 
@@ -266,13 +233,7 @@
   d.qM = wp.array(tile(qM), dtype=wp.float32, ndim=3)
   d.qLD = wp.array(tile(qLD), dtype=wp.float32, ndim=3)
   d.qLDiagInv = wp.array(tile(mjd.qLDiagInv), dtype=wp.float32, ndim=2)
-<<<<<<< HEAD
-  d.actuator_velocity = wp.array(
-    tile(mjd.actuator_velocity), dtype=wp.float32, ndim=2
-  )
-=======
   d.actuator_velocity = wp.array(tile(mjd.actuator_velocity), dtype=wp.float32, ndim=2)
->>>>>>> 95d89e2e
   d.cvel = wp.array(tile(mjd.cvel), dtype=wp.spatial_vector, ndim=2)
   d.cdof_dot = wp.array(tile(mjd.cdof_dot), dtype=wp.spatial_vector, ndim=2)
   d.qfrc_bias = wp.array(tile(mjd.qfrc_bias), dtype=wp.float32, ndim=2)
