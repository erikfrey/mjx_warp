# Copyright 2025 The Physics-Next Project Developers
#
# Licensed under the Apache License, Version 2.0 (the "License");
# you may not use this file except in compliance with the License.
# You may obtain a copy of the License at
#
#     http://www.apache.org/licenses/LICENSE-2.0
#
# Unless required by applicable law or agreed to in writing, software
# distributed under the License is distributed on an "AS IS" BASIS,
# WITHOUT WARRANTIES OR CONDITIONS OF ANY KIND, either express or implied.
# See the License for the specific language governing permissions and
# limitations under the License.
# ==============================================================================

import warp as wp
import mujoco
import numpy as np
import warp as wp

import mujoco

from . import support
from . import types


def put_model(mjm: mujoco.MjModel) -> types.Model:
  m = types.Model()
  m.nq = mjm.nq
  m.nv = mjm.nv
  m.na = mjm.na
  m.nu = mjm.nu
  m.nbody = mjm.nbody
  m.njnt = mjm.njnt
  m.ngeom = mjm.ngeom
  m.nsite = mjm.nsite
  m.nmocap = mjm.nmocap
  m.nM = mjm.nM
  m.opt.gravity = wp.vec3(mjm.opt.gravity)
  m.opt.is_sparse = support.is_sparse(mjm)
  m.opt.timestep = mjm.opt.timestep
  m.opt.disableflags = mjm.opt.disableflags

  m.qpos0 = wp.array(mjm.qpos0, dtype=wp.float32, ndim=1)
  m.qpos_spring = wp.array(mjm.qpos_spring, dtype=wp.float32, ndim=1)

  # body_tree is BFS ordering of body ids
  # body_treeadr contains starting index of each body tree level
  bodies, body_depth = {}, np.zeros(mjm.nbody, dtype=int) - 1
  for i in range(mjm.nbody):
    body_depth[i] = body_depth[mjm.body_parentid[i]] + 1
    bodies.setdefault(body_depth[i], []).append(i)
  body_tree = np.concatenate([bodies[i] for i in range(len(bodies))])
  tree_off = [0] + [len(bodies[i]) for i in range(len(bodies))]
  body_treeadr = np.cumsum(tree_off)[:-1]

  m.body_tree = wp.array(body_tree, dtype=wp.int32, ndim=1)
  m.body_treeadr = wp.array(body_treeadr, dtype=wp.int32, ndim=1, device="cpu")

  qLD_update_tree = np.empty(shape=(0, 3), dtype=int)
  qLD_update_treeadr = np.empty(shape=(0,), dtype=int)
  qLD_tile = np.empty(shape=(0,), dtype=int)
  qLD_tileadr = np.empty(shape=(0,), dtype=int)
  qLD_tilesize = np.empty(shape=(0,), dtype=int)

  if support.is_sparse(mjm):
    # qLD_update_tree has dof tree ordering of qLD updates for sparse factor m
    # qLD_update_treeadr contains starting index of each dof tree level
    qLD_updates, dof_depth = {}, np.zeros(mjm.nv, dtype=int) - 1
    for k in range(mjm.nv):
      dof_depth[k] = dof_depth[mjm.dof_parentid[k]] + 1
      i = mjm.dof_parentid[k]
      Madr_ki = mjm.dof_Madr[k] + 1
      while i > -1:
        qLD_updates.setdefault(dof_depth[i], []).append((i, k, Madr_ki))
        i = mjm.dof_parentid[i]
        Madr_ki += 1

    # qLD_treeadr contains starting indicies of each level of sparse updates
    qLD_update_tree = np.concatenate([qLD_updates[i] for i in range(len(qLD_updates))])
    tree_off = [0] + [len(qLD_updates[i]) for i in range(len(qLD_updates))]
    qLD_update_treeadr = np.cumsum(tree_off)[:-1]
  else:
    # qLD_tile has the dof id of each tile in qLD for dense factor m
    # qLD_tileadr contains starting index in qLD_tile of each tile group
    # qLD_tilesize has the square tile size of each tile group
    tile_corners = [i for i in range(mjm.nv) if mjm.dof_parentid[i] == -1]
    tiles = {}
    for i in range(len(tile_corners)):
      tile_beg = tile_corners[i]
      tile_end = mjm.nv if i == len(tile_corners) - 1 else tile_corners[i + 1]
      tiles.setdefault(tile_end - tile_beg, []).append(tile_beg)
    qLD_tile = np.concatenate([tiles[sz] for sz in sorted(tiles.keys())])
    tile_off = [0] + [len(tiles[sz]) for sz in sorted(tiles.keys())]
    qLD_tileadr = np.cumsum(tile_off)[:-1]
    qLD_tilesize = np.array(sorted(tiles.keys()))

  m.qLD_update_tree = wp.array(qLD_update_tree, dtype=wp.vec3i, ndim=1)
  m.qLD_update_treeadr = wp.array(
    qLD_update_treeadr, dtype=wp.int32, ndim=1, device="cpu"
  )
  m.qLD_tile = wp.array(qLD_tile, dtype=wp.int32, ndim=1)
  m.qLD_tileadr = wp.array(qLD_tileadr, dtype=wp.int32, ndim=1, device="cpu")
  m.qLD_tilesize = wp.array(qLD_tilesize, dtype=wp.int32, ndim=1, device="cpu")
  m.body_dofadr = wp.array(mjm.body_dofadr, dtype=wp.int32, ndim=1)
  m.body_dofnum = wp.array(mjm.body_dofnum, dtype=wp.int32, ndim=1)
  m.body_jntadr = wp.array(mjm.body_jntadr, dtype=wp.int32, ndim=1)
  m.body_jntnum = wp.array(mjm.body_jntnum, dtype=wp.int32, ndim=1)
  m.body_parentid = wp.array(mjm.body_parentid, dtype=wp.int32, ndim=1)
  m.body_mocapid = wp.array(mjm.body_mocapid, dtype=wp.int32, ndim=1)
  m.body_pos = wp.array(mjm.body_pos, dtype=wp.vec3, ndim=1)
  m.body_quat = wp.array(mjm.body_quat, dtype=wp.quat, ndim=1)
  m.body_ipos = wp.array(mjm.body_ipos, dtype=wp.vec3, ndim=1)
  m.body_iquat = wp.array(mjm.body_iquat, dtype=wp.quat, ndim=1)
  m.body_rootid = wp.array(mjm.body_rootid, dtype=wp.int32, ndim=1)
  m.body_inertia = wp.array(mjm.body_inertia, dtype=wp.vec3, ndim=1)
  m.body_mass = wp.array(mjm.body_mass, dtype=wp.float32, ndim=1)
  m.jnt_bodyid = wp.array(mjm.jnt_bodyid, dtype=wp.int32, ndim=1)
  m.jnt_type = wp.array(mjm.jnt_type, dtype=wp.int32, ndim=1)
  m.jnt_qposadr = wp.array(mjm.jnt_qposadr, dtype=wp.int32, ndim=1)
  m.jnt_dofadr = wp.array(mjm.jnt_dofadr, dtype=wp.int32, ndim=1)
  m.jnt_axis = wp.array(mjm.jnt_axis, dtype=wp.vec3, ndim=1)
  m.jnt_pos = wp.array(mjm.jnt_pos, dtype=wp.vec3, ndim=1)
  m.jnt_stiffness = wp.array(mjm.jnt_stiffness, dtype=wp.float32, ndim=1)
  m.geom_pos = wp.array(mjm.geom_pos, dtype=wp.vec3, ndim=1)
  m.geom_quat = wp.array(mjm.geom_quat, dtype=wp.quat, ndim=1)
  m.site_pos = wp.array(mjm.site_pos, dtype=wp.vec3, ndim=1)
  m.site_quat = wp.array(mjm.site_quat, dtype=wp.quat, ndim=1)
  m.dof_bodyid = wp.array(mjm.dof_bodyid, dtype=wp.int32, ndim=1)
  m.dof_jntid = wp.array(mjm.dof_jntid, dtype=wp.int32, ndim=1)
  m.dof_parentid = wp.array(mjm.dof_parentid, dtype=wp.int32, ndim=1)
  m.dof_Madr = wp.array(mjm.dof_Madr, dtype=wp.int32, ndim=1)
  m.dof_armature = wp.array(mjm.dof_armature, dtype=wp.float32, ndim=1)
  m.dof_damping = wp.array(mjm.dof_damping, dtype=wp.float32, ndim=1)

  return m


def make_data(mjm: mujoco.MjModel, nworld: int = 1, nconmax: int = -1) -> types.Data:
  d = types.Data()
  d.nworld = nworld
  d.time = 0.0

  # TODO(team): come up with good default heuristic for nconmax
  if nconmax == -1:
    nconmax = nworld * mjm.ngeom * (mjm.ngeom -1) // 2
    nconmax = min(nconmax, 10_000_000)
  d.nconmax = nconmax

  d.ncon = wp.zeros((nworld,), dtype=wp.int32)
  d.ncon_total = wp.zeros((1,), dtype=wp.int32)

  qpos0 = np.tile(mjm.qpos0, (nworld, 1))
  d.qpos = wp.array(qpos0, dtype=wp.float32, ndim=2)
  d.qvel = wp.zeros((nworld, mjm.nv), dtype=wp.float32, ndim=2)
  d.qfrc_applied = wp.zeros((nworld, mjm.nv), dtype=wp.float32, ndim=2)
  d.mocap_pos = wp.zeros((nworld, mjm.nmocap), dtype=wp.vec3)
  d.mocap_quat = wp.zeros((nworld, mjm.nmocap), dtype=wp.quat)
  d.qacc = wp.zeros((nworld, mjm.nv), dtype=wp.float32)
  d.xanchor = wp.zeros((nworld, mjm.njnt), dtype=wp.vec3)
  d.xaxis = wp.zeros((nworld, mjm.njnt), dtype=wp.vec3)
  d.xmat = wp.zeros((nworld, mjm.nbody), dtype=wp.mat33)
  d.xpos = wp.zeros((nworld, mjm.nbody), dtype=wp.vec3)
  d.xquat = wp.zeros((nworld, mjm.nbody), dtype=wp.quat)
  d.xipos = wp.zeros((nworld, mjm.nbody), dtype=wp.vec3)
  d.ximat = wp.zeros((nworld, mjm.nbody), dtype=wp.mat33)
  d.subtree_com = wp.zeros((nworld, mjm.nbody), dtype=wp.vec3)
  d.geom_xpos = wp.zeros((nworld, mjm.ngeom), dtype=wp.vec3)
  d.geom_xmat = wp.zeros((nworld, mjm.ngeom), dtype=wp.mat33)
  d.site_xpos = wp.zeros((nworld, mjm.nsite), dtype=wp.vec3)
  d.site_xmat = wp.zeros((nworld, mjm.nsite), dtype=wp.mat33)
  d.cinert = wp.zeros((nworld, mjm.nbody), dtype=types.vec10)
  d.cdof = wp.zeros((nworld, mjm.nv), dtype=wp.spatial_vector)
  d.actuator_moment = wp.zeros((nworld, mjm.nu, mjm.nv), dtype=wp.float32)
  d.crb = wp.zeros((nworld, mjm.nbody), dtype=types.vec10)
  if support.is_sparse(mjm):
    d.qM = wp.zeros((nworld, 1, mjm.nM), dtype=wp.float32)
    d.qLD = wp.zeros((nworld, 1, mjm.nM), dtype=wp.float32)
  else:
    d.qM = wp.zeros((nworld, mjm.nv, mjm.nv), dtype=wp.float32)
    d.qLD = wp.zeros((nworld, mjm.nv, mjm.nv), dtype=wp.float32)
  d.act_dot = wp.zeros((nworld, mjm.na), dtype=wp.float32)
  d.act = wp.zeros((nworld, mjm.na), dtype=wp.float32)
  d.qLDiagInv = wp.zeros((nworld, mjm.nv), dtype=wp.float32)
  d.actuator_velocity = wp.zeros((nworld, mjm.nu), dtype=wp.float32)
  d.cvel = wp.zeros((nworld, mjm.nbody), dtype=wp.spatial_vector)
  d.cdof_dot = wp.zeros((nworld, mjm.nv), dtype=wp.spatial_vector)
  d.qfrc_bias = wp.zeros((nworld, mjm.nv), dtype=wp.float32)
  d.qfrc_passive = wp.zeros((nworld, mjm.nv), dtype=wp.float32)
  d.qfrc_spring = wp.zeros((nworld, mjm.nv), dtype=wp.float32)
  d.qfrc_damper = wp.zeros((nworld, mjm.nv), dtype=wp.float32)
  d.qfrc_actuator = wp.zeros((nworld, mjm.nv), dtype=wp.float32)
  d.qfrc_smooth = wp.zeros((nworld, mjm.nv), dtype=wp.float32)
  d.qfrc_constraint = wp.zeros((nworld, mjm.nv), dtype=wp.float32)
  d.qacc_smooth = wp.zeros((nworld, mjm.nv), dtype=wp.float32)
  d.contact = wp.zeros((nconmax,), dtype=types.Contact)

  # internal tmp arrays
  d.qfrc_integration = wp.zeros((nworld, mjm.nv), dtype=wp.float32)
  d.qacc_integration = wp.zeros((nworld, mjm.nv), dtype=wp.float32)
  d.qM_integration = wp.zeros_like(d.qM)
  d.qLD_integration = wp.zeros_like(d.qLD)
  d.qLDiagInv_integration = wp.zeros_like(d.qLDiagInv)

  return d


def put_data(mjm: mujoco.MjModel, mjd: mujoco.MjData, nworld: int = 1, nconmax: int = -1) -> types.Data:
  d = types.Data()
<<<<<<< HEAD
=======
  d.nworld = nworld
  d.time = mjd.time
>>>>>>> ade9a4bd

  # TODO(erikfrey): would it be better to tile on the gpu?
  def tile(x):
    return np.tile(x, (nworld,) + (1,) * len(np.array(x).shape))

  d.nworld = nworld

  # TODO(team): come up with good default heuristic for nconmax
  if nconmax == -1:
    nconmax = nworld * mjm.ngeom * (mjm.ngeom -1) // 2
    nconmax = min(nconmax, 10_000_000)
  d.nconmax = nconmax

  d.ncon = wp.array(tile(mjd.ncon), dtype=wp.int32, ndim=1)
  d.ncon_total = wp.array([mjd.ncon * nworld], dtype=wp.int32, ndim=1)

  if support.is_sparse(mjm):
    qM = np.expand_dims(mjd.qM, axis=0)
    qLD = np.expand_dims(mjd.qLD, axis=0)
  else:
    qM = np.zeros((mjm.nv, mjm.nv))
    mujoco.mj_fullM(mjm, qM, mjd.qM)
    qLD = np.linalg.cholesky(qM)

  # TODO(taylorhowell): sparse actuator_moment
  actuator_moment = np.zeros((mjm.nu, mjm.nv))
  mujoco.mju_sparse2dense(
    actuator_moment,
    mjd.actuator_moment,
    mjd.moment_rownnz,
    mjd.moment_rowadr,
    mjd.moment_colind,
  )

  d.qpos = wp.array(tile(mjd.qpos), dtype=wp.float32, ndim=2)
  d.qvel = wp.array(tile(mjd.qvel), dtype=wp.float32, ndim=2)
  d.qfrc_applied = wp.array(tile(mjd.qfrc_applied), dtype=wp.float32, ndim=2)
  d.mocap_pos = wp.array(tile(mjd.mocap_pos), dtype=wp.vec3, ndim=2)
  d.mocap_quat = wp.array(tile(mjd.mocap_quat), dtype=wp.quat, ndim=2)
  d.qacc = wp.array(tile(mjd.qacc), dtype=wp.float32, ndim=2)
  d.xanchor = wp.array(tile(mjd.xanchor), dtype=wp.vec3, ndim=2)
  d.xaxis = wp.array(tile(mjd.xaxis), dtype=wp.vec3, ndim=2)
  d.xmat = wp.array(tile(mjd.xmat), dtype=wp.mat33, ndim=2)
  d.xpos = wp.array(tile(mjd.xpos), dtype=wp.vec3, ndim=2)
  d.xquat = wp.array(tile(mjd.xquat), dtype=wp.quat, ndim=2)
  d.xipos = wp.array(tile(mjd.xipos), dtype=wp.vec3, ndim=2)
  d.ximat = wp.array(tile(mjd.ximat), dtype=wp.mat33, ndim=2)
  d.subtree_com = wp.array(tile(mjd.subtree_com), dtype=wp.vec3, ndim=2)
  d.geom_xpos = wp.array(tile(mjd.geom_xpos), dtype=wp.vec3, ndim=2)
  d.geom_xmat = wp.array(tile(mjd.geom_xmat), dtype=wp.mat33, ndim=2)
  d.site_xpos = wp.array(tile(mjd.site_xpos), dtype=wp.vec3, ndim=2)
  d.site_xmat = wp.array(tile(mjd.site_xmat), dtype=wp.mat33, ndim=2)
  d.cinert = wp.array(tile(mjd.cinert), dtype=types.vec10, ndim=2)
  d.cdof = wp.array(tile(mjd.cdof), dtype=wp.spatial_vector, ndim=2)
  d.actuator_moment = wp.array(tile(actuator_moment), dtype=wp.float32, ndim=3)
  d.crb = wp.array(tile(mjd.crb), dtype=types.vec10, ndim=2)
  d.qM = wp.array(tile(qM), dtype=wp.float32, ndim=3)
  d.qLD = wp.array(tile(qLD), dtype=wp.float32, ndim=3)
  d.qLDiagInv = wp.array(tile(mjd.qLDiagInv), dtype=wp.float32, ndim=2)
  d.actuator_velocity = wp.array(tile(mjd.actuator_velocity), dtype=wp.float32, ndim=2)
  d.cvel = wp.array(tile(mjd.cvel), dtype=wp.spatial_vector, ndim=2)
  d.cdof_dot = wp.array(tile(mjd.cdof_dot), dtype=wp.spatial_vector, ndim=2)
  d.qfrc_bias = wp.array(tile(mjd.qfrc_bias), dtype=wp.float32, ndim=2)
  d.qfrc_passive = wp.array(tile(mjd.qfrc_passive), dtype=wp.float32, ndim=2)
  d.qfrc_spring = wp.array(tile(mjd.qfrc_spring), dtype=wp.float32, ndim=2)
  d.qfrc_damper = wp.array(tile(mjd.qfrc_damper), dtype=wp.float32, ndim=2)
  d.qfrc_actuator = wp.array(tile(mjd.qfrc_actuator), dtype=wp.float32, ndim=2)
  d.qfrc_smooth = wp.array(tile(mjd.qfrc_smooth), dtype=wp.float32, ndim=2)
  d.qfrc_constraint = wp.array(tile(mjd.qfrc_constraint), dtype=wp.float32, ndim=2)
  d.qacc_smooth = wp.array(tile(mjd.qacc_smooth), dtype=wp.float32, ndim=2)
  d.act = wp.array(tile(mjd.act), dtype=wp.float32, ndim=2)
  d.act_dot = wp.array(tile(mjd.act_dot), dtype=wp.float32, ndim=2)

  # internal tmp arrays
  d.qfrc_integration = wp.zeros((nworld, mjm.nv), dtype=wp.float32)
  d.qacc_integration = wp.zeros((nworld, mjm.nv), dtype=wp.float32)
  d.qM_integration = wp.zeros_like(d.qM)
  d.qLD_integration = wp.zeros_like(d.qLD)
  d.qLDiagInv_integration = wp.zeros_like(d.qLDiagInv)

  # TODO(team): properly tile contact
  d.contact = wp.zeros((nconmax,), dtype=types.Contact)

  return d<|MERGE_RESOLUTION|>--- conflicted
+++ resolved
@@ -139,7 +139,6 @@
 def make_data(mjm: mujoco.MjModel, nworld: int = 1, nconmax: int = -1) -> types.Data:
   d = types.Data()
   d.nworld = nworld
-  d.time = 0.0
 
   # TODO(team): come up with good default heuristic for nconmax
   if nconmax == -1:
@@ -149,6 +148,7 @@
 
   d.ncon = wp.zeros((nworld,), dtype=wp.int32)
   d.ncon_total = wp.zeros((1,), dtype=wp.int32)
+  d.time = 0.0
 
   qpos0 = np.tile(mjm.qpos0, (nworld, 1))
   d.qpos = wp.array(qpos0, dtype=wp.float32, ndim=2)
@@ -193,7 +193,6 @@
   d.qfrc_smooth = wp.zeros((nworld, mjm.nv), dtype=wp.float32)
   d.qfrc_constraint = wp.zeros((nworld, mjm.nv), dtype=wp.float32)
   d.qacc_smooth = wp.zeros((nworld, mjm.nv), dtype=wp.float32)
-  d.contact = wp.zeros((nconmax,), dtype=types.Contact)
 
   # internal tmp arrays
   d.qfrc_integration = wp.zeros((nworld, mjm.nv), dtype=wp.float32)
@@ -207,11 +206,8 @@
 
 def put_data(mjm: mujoco.MjModel, mjd: mujoco.MjData, nworld: int = 1, nconmax: int = -1) -> types.Data:
   d = types.Data()
-<<<<<<< HEAD
-=======
   d.nworld = nworld
   d.time = mjd.time
->>>>>>> ade9a4bd
 
   # TODO(erikfrey): would it be better to tile on the gpu?
   def tile(x):
@@ -292,7 +288,4 @@
   d.qLD_integration = wp.zeros_like(d.qLD)
   d.qLDiagInv_integration = wp.zeros_like(d.qLDiagInv)
 
-  # TODO(team): properly tile contact
-  d.contact = wp.zeros((nconmax,), dtype=types.Contact)
-
   return d