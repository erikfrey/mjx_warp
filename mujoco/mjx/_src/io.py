--- conflicted
+++ resolved
@@ -32,40 +32,6 @@
   body_leveladr = np.cumsum(np.insert(body_levelsize, 0, 0))[:-1]
   body_tree = sum([body_tree[i] for i in range(len(body_tree))], [])
 
-<<<<<<< HEAD
-  # track qLD updates for factor_m
-  qLD_updates, dof_depth = {}, np.zeros(mjm.nv, dtype=int) - 1
-  for k in range(mjm.nv):
-    dof_depth[k] = dof_depth[mjm.dof_parentid[k]] + 1
-    i = mjm.dof_parentid[k]
-    Madr_ki = mjm.dof_Madr[k] + 1
-    while i > -1:
-      qLD_updates.setdefault(dof_depth[i], []).append((i, k, Madr_ki))
-      i = mjm.dof_parentid[i]
-      Madr_ki += 1
-
-  # qLD_leveladr, qLD_levelsize specify the bounds of level ranges in qLD updates
-  qLD_levelsize = np.array(
-      [len(qLD_updates[i]) for i in range(len(qLD_updates))]
-  )
-  qLD_leveladr = np.cumsum(np.insert(qLD_levelsize, 0, 0))[:-1]
-  qLD_updates = np.array(
-      sum([qLD_updates[i] for i in range(len(qLD_updates))], [])
-  )
-
-  m.body_leveladr = wp.array(
-      body_leveladr, dtype=wp.int32, ndim=1, device="cpu"
-  )
-  m.body_levelsize = wp.array(
-      body_levelsize, dtype=wp.int32, ndim=1, device="cpu"
-  )
-  m.body_tree = wp.array(body_tree, dtype=wp.int32, ndim=1)
-  m.qLD_leveladr = wp.array(qLD_leveladr, dtype=wp.int32, ndim=1, device="cpu")
-  m.qLD_levelsize = wp.array(
-      qLD_levelsize, dtype=wp.int32, ndim=1, device="cpu"
-  )
-  m.qLD_updates = wp.array(qLD_updates, dtype=wp.vec3i, ndim=1)
-=======
   qLD_sparse_updates = np.empty(shape=(0, 3), dtype=int)
   qld_dense_tilesize = np.empty(shape=(0,), dtype=int)
   qld_dense_tileid = np.empty(shape=(0,), dtype=int)
@@ -99,15 +65,18 @@
     qld_dense_tilesize = np.array(sorted(tiles.keys()))
     qld_dense_tileid = np.array(sum([tiles[sz] for sz in sorted(tiles.keys())], []))
 
-  m.body_leveladr = wp.array(body_leveladr, dtype=wp.int32, ndim=1, device="cpu")
-  m.body_levelsize = wp.array(body_levelsize, dtype=wp.int32, ndim=1, device="cpu")
+  m.body_leveladr = wp.array(
+      body_leveladr, dtype=wp.int32, ndim=1, device="cpu"
+  )
+  m.body_levelsize = wp.array(
+      body_levelsize, dtype=wp.int32, ndim=1, device="cpu"
+  )
   m.body_tree = wp.array(body_tree, dtype=wp.int32, ndim=1)
   m.qLD_leveladr = wp.array(qLD_leveladr, dtype=wp.int32, ndim=1, device="cpu")
   m.qLD_levelsize = wp.array(qLD_levelsize, dtype=wp.int32, ndim=1, device="cpu")
   m.qLD_sparse_updates = wp.array(qLD_sparse_updates, dtype=wp.vec3i, ndim=1)
   m.qLD_dense_tilesize = wp.array(qld_dense_tilesize, dtype=wp.int32, ndim=1, device="cpu")
   m.qLD_dense_tileid = wp.array(qld_dense_tileid, dtype=wp.int32, ndim=1)
->>>>>>> 04e5f122
   m.body_dofadr = wp.array(mjm.body_dofadr, dtype=wp.int32, ndim=1)
   m.body_dofnum = wp.array(mjm.body_dofnum, dtype=wp.int32, ndim=1)
   m.body_jntadr = wp.array(mjm.body_jntadr, dtype=wp.int32, ndim=1)
@@ -187,9 +156,13 @@
   d.cvel = wp.zeros((nworld, mjm.nbody), dtype=wp.spatial_vector)
   d.cdof_dot = wp.zeros((nworld, mjm.nv), dtype=wp.spatial_vector)
   d.qfrc_bias = wp.zeros((nworld, mjm.nv), dtype=wp.float32)
-<<<<<<< HEAD
+  d.qfrc_passive = wp.zeros((nworld, mjm.nv), dtype=wp.float32)
+  d.qfrc_spring = wp.zeros((nworld, mjm.nv), dtype=wp.float32)
+  d.qfrc_damper = wp.zeros((nworld, mjm.nv), dtype=wp.float32)
+  d.qfrc_actuator = wp.zeros((nworld, mjm.nv), dtype=wp.float32)
   d.qfrc_smooth = wp.zeros((nworld, mjm.nv), dtype=wp.float32)
   d.qfrc_constraint = wp.zeros((nworld, mjm.nv), dtype=wp.float32)
+  d.qacc_smooth = wp.zeros((nworld, mjm.nv), dtype=wp.float32)
 
   # internal tmp arrays
   d.qfrc_integration = wp.zeros((nworld, mjm.nv), dtype=wp.float32)
@@ -197,14 +170,6 @@
   d.qM_integration = wp.empty_like(d.qM)
   d.qLD_integration = wp.empty_like(d.qLD)
   d.qLDiagInv_integration = wp.empty_like(d.qLDiagInv)
-=======
-  d.qfrc_passive = wp.zeros((nworld, mjm.nv), dtype=wp.float32)
-  d.qfrc_spring = wp.zeros((nworld, mjm.nv), dtype=wp.float32)
-  d.qfrc_damper = wp.zeros((nworld, mjm.nv), dtype=wp.float32)
-  d.qfrc_actuator = wp.zeros((nworld, mjm.nv), dtype=wp.float32)
-  d.qfrc_smooth = wp.zeros((nworld, mjm.nv), dtype=wp.float32)
-  d.qacc_smooth = wp.zeros((nworld, mjm.nv), dtype=wp.float32)
->>>>>>> 04e5f122
 
   return d
 
@@ -228,49 +193,6 @@
     mujoco.mj_fullM(mjm, qM, mjd.qM)
     qLD = np.linalg.cholesky(qM, upper=True)
 
-<<<<<<< HEAD
-  d.qpos = wp.array(tile_fn(mjd.qpos), dtype=wp.float32, ndim=2)
-  d.qvel = wp.array(tile_fn(mjd.qvel), dtype=wp.float32, ndim=2)
-  d.mocap_pos = wp.array(tile_fn(mjd.mocap_pos), dtype=wp.vec3, ndim=2)
-  d.mocap_quat = wp.array(tile_fn(mjd.mocap_quat), dtype=wp.quat, ndim=2)
-  d.xanchor = wp.array(tile_fn(mjd.xanchor), dtype=wp.vec3, ndim=2)
-  d.xaxis = wp.array(tile_fn(mjd.xaxis), dtype=wp.vec3, ndim=2)
-  d.xmat = wp.array(tile_fn(mjd.xmat), dtype=wp.mat33, ndim=2)
-  d.xpos = wp.array(tile_fn(mjd.xpos), dtype=wp.vec3, ndim=2)
-  d.xquat = wp.array(tile_fn(mjd.xquat), dtype=wp.quat, ndim=2)
-  d.xipos = wp.array(tile_fn(mjd.xipos), dtype=wp.vec3, ndim=2)
-  d.ximat = wp.array(tile_fn(mjd.ximat), dtype=wp.mat33, ndim=2)
-  d.subtree_com = wp.array(tile_fn(mjd.subtree_com), dtype=wp.vec3, ndim=2)
-  d.geom_xpos = wp.array(tile_fn(mjd.geom_xpos), dtype=wp.vec3, ndim=2)
-  d.geom_xmat = wp.array(tile_fn(mjd.geom_xmat), dtype=wp.mat33, ndim=2)
-  d.site_xpos = wp.array(tile_fn(mjd.site_xpos), dtype=wp.vec3, ndim=2)
-  d.site_xmat = wp.array(tile_fn(mjd.site_xmat), dtype=wp.mat33, ndim=2)
-  d.cinert = wp.array(tile_fn(mjd.cinert), dtype=types.vec10, ndim=2)
-  d.cdof = wp.array(tile_fn(mjd.cdof), dtype=wp.spatial_vector, ndim=2)
-  d.crb = wp.array(tile_fn(mjd.crb), dtype=types.vec10, ndim=2)
-  d.qM = wp.array(tile_fn(qM), dtype=wp.float32, ndim=3)
-  d.qLD = wp.array(tile_fn(qLD), dtype=wp.float32, ndim=3)
-  d.qacc = wp.array(tile_fn(mjd.qacc), dtype=wp.float32, ndim=2)
-  d.qacc_smooth = wp.array(tile_fn(mjd.qacc_smooth), dtype=wp.float32, ndim=2)
-  d.act_dot = wp.array(tile_fn(mjd.act_dot), dtype=wp.float32, ndim=2)
-  d.qvel = wp.array(tile_fn(mjd.qvel), dtype=wp.float32, ndim=2)
-  d.act = wp.array(tile_fn(mjd.act), dtype=wp.float32, ndim=2)
-  d.qLDiagInv = wp.array(tile_fn(mjd.qLDiagInv), dtype=wp.float32, ndim=2)
-  d.cvel = wp.array(tile_fn(mjd.cvel), dtype=wp.spatial_vector, ndim=2)
-  d.cdof_dot = wp.array(tile_fn(mjd.cdof_dot), dtype=wp.spatial_vector, ndim=2)
-  d.qfrc_bias = wp.array(tile_fn(mjd.qfrc_bias), dtype=wp.float32, ndim=2)
-  d.qfrc_smooth = wp.array(tile_fn(mjd.qfrc_smooth), dtype=wp.float32, ndim=2)
-  d.qfrc_constraint = wp.array(
-      tile_fn(mjd.qfrc_constraint), dtype=wp.float32, ndim=2
-  )
-
-  # internal tmp arrays
-  d.qfrc_integration = wp.zeros((nworld, mjm.nv), dtype=wp.float32)
-  d.qacc_integration = wp.zeros((nworld, mjm.nv), dtype=wp.float32)
-  d.qM_integration = wp.empty_like(d.qM)
-  d.qLD_integration = wp.empty_like(d.qLD)
-  d.qLDiagInv_integration = wp.empty_like(d.qLDiagInv)
-=======
   d.qpos = wp.array(tile(mjd.qpos), dtype=wp.float32, ndim=2)
   d.qvel = wp.array(tile(mjd.qvel), dtype=wp.float32, ndim=2)
   d.qfrc_applied = wp.array(tile(mjd.qfrc_applied), dtype=wp.float32, ndim=2)
@@ -303,7 +225,16 @@
   d.qfrc_damper = wp.array(tile(mjd.qfrc_damper), dtype=wp.float32, ndim=2)
   d.qfrc_actuator = wp.array(tile(mjd.qfrc_actuator), dtype=wp.float32, ndim=2)
   d.qfrc_smooth = wp.array(tile(mjd.qfrc_smooth), dtype=wp.float32, ndim=2)
+  d.qfrc_constraint = wp.array(
+      tile(mjd.qfrc_constraint), dtype=wp.float32, ndim=2
+  )
   d.qacc_smooth = wp.array(tile(mjd.qacc_smooth), dtype=wp.float32, ndim=2)
->>>>>>> 04e5f122
+
+  # internal tmp arrays
+  d.qfrc_integration = wp.zeros((nworld, mjm.nv), dtype=wp.float32)
+  d.qacc_integration = wp.zeros((nworld, mjm.nv), dtype=wp.float32)
+  d.qM_integration = wp.empty_like(d.qM)
+  d.qLD_integration = wp.empty_like(d.qLD)
+  d.qLDiagInv_integration = wp.empty_like(d.qLDiagInv)
 
   return d