--- conflicted
+++ resolved
@@ -327,7 +327,6 @@
   d.qacc_smooth = wp.array(tile(mjd.qacc_smooth), dtype=wp.float32, ndim=2)
   d.act = wp.array(tile(mjd.act), dtype=wp.float32, ndim=2)
   d.act_dot = wp.array(tile(mjd.act_dot), dtype=wp.float32, ndim=2)
-<<<<<<< HEAD
   d.contact.dist = wp.array(tile(mjd.contact.dist), dtype=wp.float32, ndim=2)
   d.contact.pos = wp.array(tile(mjd.contact.pos), dtype=wp.vec3f, ndim=2)
   d.contact.frame = wp.array(tile(mjd.contact.frame), dtype=wp.mat33f, ndim=2)
@@ -351,9 +350,7 @@
   d.efc_D = wp.zeros((nworld, mjd.nefc), dtype=wp.float32)
   d.efc_aref = wp.zeros((nworld, mjd.nefc), dtype=wp.float32)
 
-=======
   d.xfrc_applied = wp.array(tile(mjd.xfrc_applied), dtype=wp.spatial_vector, ndim=2)
->>>>>>> dff69359
   # internal tmp arrays
   d.qfrc_integration = wp.zeros((nworld, mjm.nv), dtype=wp.float32)
   d.qacc_integration = wp.zeros((nworld, mjm.nv), dtype=wp.float32)
