# Copyright 2025 The Physics-Next Project Developers
#
# Licensed under the Apache License, Version 2.0 (the "License");
# you may not use this file except in compliance with the License.
# You may obtain a copy of the License at
#
#     http://www.apache.org/licenses/LICENSE-2.0
#
# Unless required by applicable law or agreed to in writing, software
# distributed under the License is distributed on an "AS IS" BASIS,
# WITHOUT WARRANTIES OR CONDITIONS OF ANY KIND, either express or implied.
# See the License for the specific language governing permissions and
# limitations under the License.
# ==============================================================================

import warp as wp
import mujoco
import numpy as np
import warp as wp

import mujoco

from . import support
from . import types


def put_model(mjm: mujoco.MjModel) -> types.Model:
  m = types.Model()
  m.nq = mjm.nq
  m.nv = mjm.nv
  m.na = mjm.na
  m.nu = mjm.nu
  m.nbody = mjm.nbody
  m.njnt = mjm.njnt
  m.ngeom = mjm.ngeom
  m.nsite = mjm.nsite
  m.nmocap = mjm.nmocap
  m.nM = mjm.nM
  m.opt.gravity = wp.vec3(mjm.opt.gravity)
  m.opt.is_sparse = support.is_sparse(mjm)
  m.opt.timestep = mjm.opt.timestep
  m.opt.disableflags = mjm.opt.disableflags

  m.qpos0 = wp.array(mjm.qpos0, dtype=wp.float32, ndim=1)
  m.qpos_spring = wp.array(mjm.qpos_spring, dtype=wp.float32, ndim=1)

  # body_tree is BFS ordering of body ids
  # body_treeadr contains starting index of each body tree level
  bodies, body_depth = {}, np.zeros(mjm.nbody, dtype=int) - 1
  for i in range(mjm.nbody):
    body_depth[i] = body_depth[mjm.body_parentid[i]] + 1
    bodies.setdefault(body_depth[i], []).append(i)
  body_tree = np.concatenate([bodies[i] for i in range(len(bodies))])
  tree_off = [0] + [len(bodies[i]) for i in range(len(bodies))]
  body_treeadr = np.cumsum(tree_off)[:-1]

  m.body_tree = wp.array(body_tree, dtype=wp.int32, ndim=1)
  m.body_treeadr = wp.array(body_treeadr, dtype=wp.int32, ndim=1, device="cpu")

  qLD_update_tree = np.empty(shape=(0, 3), dtype=int)
  qLD_update_treeadr = np.empty(shape=(0,), dtype=int)
  qLD_tile = np.empty(shape=(0,), dtype=int)
  qLD_tileadr = np.empty(shape=(0,), dtype=int)
  qLD_tilesize = np.empty(shape=(0,), dtype=int)

  if support.is_sparse(mjm):
    # qLD_update_tree has dof tree ordering of qLD updates for sparse factor m
    # qLD_update_treeadr contains starting index of each dof tree level
    qLD_updates, dof_depth = {}, np.zeros(mjm.nv, dtype=int) - 1
    for k in range(mjm.nv):
      dof_depth[k] = dof_depth[mjm.dof_parentid[k]] + 1
      i = mjm.dof_parentid[k]
      Madr_ki = mjm.dof_Madr[k] + 1
      while i > -1:
        qLD_updates.setdefault(dof_depth[i], []).append((i, k, Madr_ki))
        i = mjm.dof_parentid[i]
        Madr_ki += 1

    # qLD_treeadr contains starting indicies of each level of sparse updates
    qLD_update_tree = np.concatenate([qLD_updates[i] for i in range(len(qLD_updates))])
    tree_off = [0] + [len(qLD_updates[i]) for i in range(len(qLD_updates))]
    qLD_update_treeadr = np.cumsum(tree_off)[:-1]
  else:
    # qLD_tile has the dof id of each tile in qLD for dense factor m
    # qLD_tileadr contains starting index in qLD_tile of each tile group
    # qLD_tilesize has the square tile size of each tile group
    tile_corners = [i for i in range(mjm.nv) if mjm.dof_parentid[i] == -1]
    tiles = {}
    for i in range(len(tile_corners)):
      tile_beg = tile_corners[i]
      tile_end = mjm.nv if i == len(tile_corners) - 1 else tile_corners[i + 1]
      tiles.setdefault(tile_end - tile_beg, []).append(tile_beg)
    qLD_tile = np.concatenate([tiles[sz] for sz in sorted(tiles.keys())])
    tile_off = [0] + [len(tiles[sz]) for sz in sorted(tiles.keys())]
    qLD_tileadr = np.cumsum(tile_off)[:-1]
    qLD_tilesize = np.array(sorted(tiles.keys()))

  m.qLD_update_tree = wp.array(qLD_update_tree, dtype=wp.vec3i, ndim=1)
  m.qLD_update_treeadr = wp.array(
    qLD_update_treeadr, dtype=wp.int32, ndim=1, device="cpu"
  )
  m.qLD_tile = wp.array(qLD_tile, dtype=wp.int32, ndim=1)
  m.qLD_tileadr = wp.array(qLD_tileadr, dtype=wp.int32, ndim=1, device="cpu")
  m.qLD_tilesize = wp.array(qLD_tilesize, dtype=wp.int32, ndim=1, device="cpu")
  m.body_dofadr = wp.array(mjm.body_dofadr, dtype=wp.int32, ndim=1)
  m.body_dofnum = wp.array(mjm.body_dofnum, dtype=wp.int32, ndim=1)
  m.body_jntadr = wp.array(mjm.body_jntadr, dtype=wp.int32, ndim=1)
  m.body_jntnum = wp.array(mjm.body_jntnum, dtype=wp.int32, ndim=1)
  m.body_parentid = wp.array(mjm.body_parentid, dtype=wp.int32, ndim=1)
  m.body_mocapid = wp.array(mjm.body_mocapid, dtype=wp.int32, ndim=1)
  m.body_pos = wp.array(mjm.body_pos, dtype=wp.vec3, ndim=1)
  m.body_quat = wp.array(mjm.body_quat, dtype=wp.quat, ndim=1)
  m.body_ipos = wp.array(mjm.body_ipos, dtype=wp.vec3, ndim=1)
  m.body_iquat = wp.array(mjm.body_iquat, dtype=wp.quat, ndim=1)
  m.body_rootid = wp.array(mjm.body_rootid, dtype=wp.int32, ndim=1)
  m.body_inertia = wp.array(mjm.body_inertia, dtype=wp.vec3, ndim=1)
  m.body_mass = wp.array(mjm.body_mass, dtype=wp.float32, ndim=1)
  m.body_invweight0 = wp.array(mjm.body_invweight0, dtype=wp.float32, ndim=2)
  m.jnt_bodyid = wp.array(mjm.jnt_bodyid, dtype=wp.int32, ndim=1)
  m.jnt_limited = wp.array(mjm.jnt_limited, dtype=wp.int32, ndim=1)
  m.jnt_type = wp.array(mjm.jnt_type, dtype=wp.int32, ndim=1)
  m.jnt_solref = wp.array(mjm.jnt_solref, dtype=wp.float32, ndim=2)
  m.jnt_solimp = wp.array(mjm.jnt_solimp, dtype=wp.float32, ndim=2)
  m.jnt_qposadr = wp.array(mjm.jnt_qposadr, dtype=wp.int32, ndim=1)
  m.jnt_dofadr = wp.array(mjm.jnt_dofadr, dtype=wp.int32, ndim=1)
  m.jnt_axis = wp.array(mjm.jnt_axis, dtype=wp.vec3, ndim=1)
  m.jnt_pos = wp.array(mjm.jnt_pos, dtype=wp.vec3, ndim=1)
  m.jnt_range = wp.array(mjm.jnt_range, dtype=wp.float32, ndim=2)
  m.jnt_margin = wp.array(mjm.jnt_margin, dtype=wp.float32, ndim=1)
  m.jnt_stiffness = wp.array(mjm.jnt_stiffness, dtype=wp.float32, ndim=1)
<<<<<<< HEAD
  m.geom_bodyid = wp.array(mjm.geom_bodyid, dtype=wp.int32, ndim=1)
=======
  m.jnt_actfrclimited = wp.array(mjm.jnt_actfrclimited, dtype=wp.bool, ndim=1)
  m.jnt_actfrcrange = wp.array(mjm.jnt_actfrcrange, dtype=wp.vec2, ndim=1)
>>>>>>> c81daa30
  m.geom_pos = wp.array(mjm.geom_pos, dtype=wp.vec3, ndim=1)
  m.geom_quat = wp.array(mjm.geom_quat, dtype=wp.quat, ndim=1)
  m.site_pos = wp.array(mjm.site_pos, dtype=wp.vec3, ndim=1)
  m.site_quat = wp.array(mjm.site_quat, dtype=wp.quat, ndim=1)
  m.dof_bodyid = wp.array(mjm.dof_bodyid, dtype=wp.int32, ndim=1)
  m.dof_jntid = wp.array(mjm.dof_jntid, dtype=wp.int32, ndim=1)
  m.dof_parentid = wp.array(mjm.dof_parentid, dtype=wp.int32, ndim=1)
  m.dof_Madr = wp.array(mjm.dof_Madr, dtype=wp.int32, ndim=1)
  m.dof_armature = wp.array(mjm.dof_armature, dtype=wp.float32, ndim=1)
  m.dof_damping = wp.array(mjm.dof_damping, dtype=wp.float32, ndim=1)
<<<<<<< HEAD
  m.dof_invweight0 = wp.array(mjm.dof_invweight0, dtype=wp.float32, ndim=1)
  m.opt.gravity = wp.vec3(mjm.opt.gravity)
  m.opt.is_sparse = support.is_sparse(mjm)
  m.opt.cone = mjm.opt.cone
  m.opt.disableflags = mjm.opt.disableflags
  m.opt.timestep = wp.float32(mjm.opt.timestep)
  m.opt.impratio = wp.float32(mjm.opt.impratio)
  # Pre-build the permanent constraint rows
  nl_slide_hinge = int(
    sum(
      ((mjm.jnt_type == types.MJ_JNT_SLIDE) + (mjm.jnt_type == types.MJ_JNT_HINGE))
      * mjm.jnt_limited
    )
  )
  i_c = wp.zeros(1, dtype=int)
  m.efc_jnt_slide_hinge_id = wp.empty(shape=(nl_slide_hinge), dtype=wp.int32)
  wp.launch(
    _prebuild_efc_jnt_limit,
    dim=(mjm.njnt),
    inputs=[m, i_c],
  )
=======
  m.actuator_trntype = wp.array(mjm.actuator_trntype, dtype=wp.int32, ndim=1)
  m.actuator_trnid = wp.array(mjm.actuator_trnid, dtype=wp.int32, ndim=2)
  m.actuator_ctrllimited = wp.array(mjm.actuator_ctrllimited, dtype=wp.bool, ndim=1)
  m.actuator_ctrlrange = wp.array(mjm.actuator_ctrlrange, dtype=wp.vec2, ndim=1)
  m.actuator_forcelimited = wp.array(mjm.actuator_forcelimited, dtype=wp.bool, ndim=1)
  m.actuator_forcerange = wp.array(mjm.actuator_forcerange, dtype=wp.vec2, ndim=1)
  m.actuator_gainprm = wp.array(mjm.actuator_gainprm, dtype=wp.float32, ndim=2)
  m.actuator_biasprm = wp.array(mjm.actuator_biasprm, dtype=wp.float32, ndim=2)
  m.actuator_gear = wp.array(mjm.actuator_gear, dtype=wp.spatial_vector, ndim=1)
  m.actuator_actlimited = wp.array(mjm.actuator_actlimited, dtype=wp.bool, ndim=1)
  m.actuator_actrange = wp.array(mjm.actuator_actrange, dtype=wp.vec2, ndim=1)
  m.actuator_actadr = wp.array(mjm.actuator_actadr, dtype=wp.int32, ndim=1)
  m.actuator_dyntype = wp.array(mjm.actuator_dyntype, dtype=wp.int32, ndim=1)
  m.actuator_dynprm = wp.array(mjm.actuator_dynprm, dtype=types.vec10f, ndim=1)
>>>>>>> c81daa30

  return m


@wp.kernel
def _prebuild_efc_jnt_limit(
  m: types.Model,
  i_c: wp.array(dtype=wp.int32),
):
  id = wp.tid()
  if (
    m.jnt_type[id] == types.MJ_JNT_SLIDE or m.jnt_type[id] == types.MJ_JNT_HINGE
  ) and m.jnt_limited[id]:
    irow = wp.atomic_add(i_c, 0, 1)
    m.efc_jnt_slide_hinge_id[irow] = id


def make_data(mjm: mujoco.MjModel, nworld: int = 1) -> types.Data:
  d = types.Data()
  d.nworld = nworld
  d.ncon = 0
  d.nefc = wp.zeros(1, dtype=wp.int32)
  d.nl = 0
  d.time = 0.0

  qpos0 = np.tile(mjm.qpos0, (nworld, 1))
  d.qpos = wp.array(qpos0, dtype=wp.float32, ndim=2)
  d.qvel = wp.zeros((nworld, mjm.nv), dtype=wp.float32, ndim=2)
  d.qfrc_applied = wp.zeros((nworld, mjm.nv), dtype=wp.float32, ndim=2)
  d.mocap_pos = wp.zeros((nworld, mjm.nmocap), dtype=wp.vec3)
  d.mocap_quat = wp.zeros((nworld, mjm.nmocap), dtype=wp.quat)
  d.qacc = wp.zeros((nworld, mjm.nv), dtype=wp.float32)
  d.xanchor = wp.zeros((nworld, mjm.njnt), dtype=wp.vec3)
  d.xaxis = wp.zeros((nworld, mjm.njnt), dtype=wp.vec3)
  d.xmat = wp.zeros((nworld, mjm.nbody), dtype=wp.mat33)
  d.xpos = wp.zeros((nworld, mjm.nbody), dtype=wp.vec3)
  d.xquat = wp.zeros((nworld, mjm.nbody), dtype=wp.quat)
  d.xipos = wp.zeros((nworld, mjm.nbody), dtype=wp.vec3)
  d.ximat = wp.zeros((nworld, mjm.nbody), dtype=wp.mat33)
  d.subtree_com = wp.zeros((nworld, mjm.nbody), dtype=wp.vec3)
  d.geom_xpos = wp.zeros((nworld, mjm.ngeom), dtype=wp.vec3)
  d.geom_xmat = wp.zeros((nworld, mjm.ngeom), dtype=wp.mat33)
  d.site_xpos = wp.zeros((nworld, mjm.nsite), dtype=wp.vec3)
  d.site_xmat = wp.zeros((nworld, mjm.nsite), dtype=wp.mat33)
  d.cinert = wp.zeros((nworld, mjm.nbody), dtype=types.vec10)
  d.cdof = wp.zeros((nworld, mjm.nv), dtype=wp.spatial_vector)
  d.ctrl = wp.zeros((nworld, mjm.nu), dtype=wp.float32)
  d.actuator_velocity = wp.zeros((nworld, mjm.nu), dtype=wp.float32)
  d.actuator_force = wp.zeros((nworld, mjm.nu), dtype=wp.float32)
  d.actuator_length = wp.zeros((nworld, mjm.nu), dtype=wp.float32)
  d.actuator_moment = wp.zeros((nworld, mjm.nu, mjm.nv), dtype=wp.float32)
  d.crb = wp.zeros((nworld, mjm.nbody), dtype=types.vec10)
  if support.is_sparse(mjm):
    d.qM = wp.zeros((nworld, 1, mjm.nM), dtype=wp.float32)
    d.qLD = wp.zeros((nworld, 1, mjm.nM), dtype=wp.float32)
  else:
    d.qM = wp.zeros((nworld, mjm.nv, mjm.nv), dtype=wp.float32)
    d.qLD = wp.zeros((nworld, mjm.nv, mjm.nv), dtype=wp.float32)
  d.act_dot = wp.zeros((nworld, mjm.na), dtype=wp.float32)
  d.act = wp.zeros((nworld, mjm.na), dtype=wp.float32)
  d.qLDiagInv = wp.zeros((nworld, mjm.nv), dtype=wp.float32)
  d.cvel = wp.zeros((nworld, mjm.nbody), dtype=wp.spatial_vector)
  d.cdof_dot = wp.zeros((nworld, mjm.nv), dtype=wp.spatial_vector)
  d.qfrc_bias = wp.zeros((nworld, mjm.nv), dtype=wp.float32)
  d.contact = types.Contact()
  d.contact.dist = wp.zeros((nworld, d.ncon), dtype=wp.float32)
  d.contact.pos = wp.zeros((nworld, d.ncon), dtype=wp.vec3f)
  d.contact.frame = wp.zeros((nworld, d.ncon), dtype=wp.mat33f)
  d.contact.includemargin = wp.zeros((nworld, d.ncon), dtype=wp.float32)
  d.contact.friction = wp.zeros((nworld, d.ncon, 5), dtype=wp.float32)
  d.contact.solref = wp.zeros((nworld, d.ncon, types.MJ_NREF), dtype=wp.float32)
  d.contact.solreffriction = wp.zeros((nworld, d.ncon, types.MJ_NREF), dtype=wp.float32)
  d.contact.solimp = wp.zeros((nworld, d.ncon, types.MJ_NIMP), dtype=wp.float32)
  d.contact.dim = wp.zeros((nworld, d.ncon), dtype=wp.int32)
  d.contact.geom = wp.zeros((nworld, d.ncon, 2), dtype=wp.int32)
  d.contact.efc_address = wp.zeros((nworld, d.ncon), dtype=wp.int32)
  d.efc_J = wp.zeros((nworld, d.nefc, mjm.nv), dtype=wp.float32)
  d.efc_pos = wp.zeros((nworld, d.nefc), dtype=wp.float32)
  d.efc_margin = wp.zeros((nworld, d.nefc), dtype=wp.float32)
  d.efc_frictionloss = wp.zeros((nworld, d.nefc), dtype=wp.float32)
  d.efc_D = wp.zeros((nworld, d.nefc), dtype=wp.float32)
  d.efc_aref = wp.zeros((nworld, d.nefc), dtype=wp.float32)
  d.qfrc_passive = wp.zeros((nworld, mjm.nv), dtype=wp.float32)
  d.qfrc_spring = wp.zeros((nworld, mjm.nv), dtype=wp.float32)
  d.qfrc_damper = wp.zeros((nworld, mjm.nv), dtype=wp.float32)
  d.qfrc_actuator = wp.zeros((nworld, mjm.nv), dtype=wp.float32)
  d.qfrc_smooth = wp.zeros((nworld, mjm.nv), dtype=wp.float32)
  d.qfrc_constraint = wp.zeros((nworld, mjm.nv), dtype=wp.float32)
  d.qacc_smooth = wp.zeros((nworld, mjm.nv), dtype=wp.float32)

  # internal tmp arrays
  d.qfrc_integration = wp.zeros((nworld, mjm.nv), dtype=wp.float32)
  d.qacc_integration = wp.zeros((nworld, mjm.nv), dtype=wp.float32)
  d.qM_integration = wp.zeros_like(d.qM)
  d.qLD_integration = wp.zeros_like(d.qLD)
  d.qLDiagInv_integration = wp.zeros_like(d.qLDiagInv)

  return d


def put_data(mjm: mujoco.MjModel, mjd: mujoco.MjData, nworld: int = 1) -> types.Data:
  d = types.Data()
  d.nworld = nworld
  d.ncon = mjd.ncon
  d.nl = mjd.nl
  d.nefc = wp.zeros(1, dtype=wp.int32)
  d.time = mjd.time

  # TODO(erikfrey): would it be better to tile on the gpu?
  def tile(x):
    return np.tile(x, (nworld,) + (1,) * len(x.shape))

  if support.is_sparse(mjm):
    qM = np.expand_dims(mjd.qM, axis=0)
    qLD = np.expand_dims(mjd.qLD, axis=0)
  else:
    qM = np.zeros((mjm.nv, mjm.nv))
    mujoco.mj_fullM(mjm, qM, mjd.qM)
    qLD = np.linalg.cholesky(qM)

  # TODO(taylorhowell): sparse actuator_moment
  actuator_moment = np.zeros((mjm.nu, mjm.nv))
  mujoco.mju_sparse2dense(
    actuator_moment,
    mjd.actuator_moment,
    mjd.moment_rownnz,
    mjd.moment_rowadr,
    mjd.moment_colind,
  )

  d.qpos = wp.array(tile(mjd.qpos), dtype=wp.float32, ndim=2)
  d.qvel = wp.array(tile(mjd.qvel), dtype=wp.float32, ndim=2)
  d.qfrc_applied = wp.array(tile(mjd.qfrc_applied), dtype=wp.float32, ndim=2)
  d.mocap_pos = wp.array(tile(mjd.mocap_pos), dtype=wp.vec3, ndim=2)
  d.mocap_quat = wp.array(tile(mjd.mocap_quat), dtype=wp.quat, ndim=2)
  d.qacc = wp.array(tile(mjd.qacc), dtype=wp.float32, ndim=2)
  d.xanchor = wp.array(tile(mjd.xanchor), dtype=wp.vec3, ndim=2)
  d.xaxis = wp.array(tile(mjd.xaxis), dtype=wp.vec3, ndim=2)
  d.xmat = wp.array(tile(mjd.xmat), dtype=wp.mat33, ndim=2)
  d.xpos = wp.array(tile(mjd.xpos), dtype=wp.vec3, ndim=2)
  d.xquat = wp.array(tile(mjd.xquat), dtype=wp.quat, ndim=2)
  d.xipos = wp.array(tile(mjd.xipos), dtype=wp.vec3, ndim=2)
  d.ximat = wp.array(tile(mjd.ximat), dtype=wp.mat33, ndim=2)
  d.subtree_com = wp.array(tile(mjd.subtree_com), dtype=wp.vec3, ndim=2)
  d.geom_xpos = wp.array(tile(mjd.geom_xpos), dtype=wp.vec3, ndim=2)
  d.geom_xmat = wp.array(tile(mjd.geom_xmat), dtype=wp.mat33, ndim=2)
  d.site_xpos = wp.array(tile(mjd.site_xpos), dtype=wp.vec3, ndim=2)
  d.site_xmat = wp.array(tile(mjd.site_xmat), dtype=wp.mat33, ndim=2)
  d.cinert = wp.array(tile(mjd.cinert), dtype=types.vec10, ndim=2)
  d.cdof = wp.array(tile(mjd.cdof), dtype=wp.spatial_vector, ndim=2)
  d.crb = wp.array(tile(mjd.crb), dtype=types.vec10, ndim=2)
  d.qM = wp.array(tile(qM), dtype=wp.float32, ndim=3)
  d.qLD = wp.array(tile(qLD), dtype=wp.float32, ndim=3)
  d.qLDiagInv = wp.array(tile(mjd.qLDiagInv), dtype=wp.float32, ndim=2)
  d.ctrl = wp.array(tile(mjd.ctrl), dtype=wp.float32, ndim=2)
  d.actuator_velocity = wp.array(tile(mjd.actuator_velocity), dtype=wp.float32, ndim=2)
  d.actuator_force = wp.array(tile(mjd.actuator_force), dtype=wp.float32, ndim=2)
  d.actuator_length = wp.array(tile(mjd.actuator_length), dtype=wp.float32, ndim=2)
  d.actuator_moment = wp.array(tile(actuator_moment), dtype=wp.float32, ndim=3)
  d.cvel = wp.array(tile(mjd.cvel), dtype=wp.spatial_vector, ndim=2)
  d.cdof_dot = wp.array(tile(mjd.cdof_dot), dtype=wp.spatial_vector, ndim=2)
  d.qfrc_bias = wp.array(tile(mjd.qfrc_bias), dtype=wp.float32, ndim=2)
  d.qfrc_passive = wp.array(tile(mjd.qfrc_passive), dtype=wp.float32, ndim=2)
  d.qfrc_spring = wp.array(tile(mjd.qfrc_spring), dtype=wp.float32, ndim=2)
  d.qfrc_damper = wp.array(tile(mjd.qfrc_damper), dtype=wp.float32, ndim=2)
  d.qfrc_actuator = wp.array(tile(mjd.qfrc_actuator), dtype=wp.float32, ndim=2)
  d.qfrc_smooth = wp.array(tile(mjd.qfrc_smooth), dtype=wp.float32, ndim=2)
  d.qfrc_constraint = wp.array(tile(mjd.qfrc_constraint), dtype=wp.float32, ndim=2)
  d.qacc_smooth = wp.array(tile(mjd.qacc_smooth), dtype=wp.float32, ndim=2)
  d.act = wp.array(tile(mjd.act), dtype=wp.float32, ndim=2)
  d.act_dot = wp.array(tile(mjd.act_dot), dtype=wp.float32, ndim=2)
  d.contact.dist = wp.array(tile(mjd.contact.dist), dtype=wp.float32, ndim=2)
  d.contact.pos = wp.array(tile(mjd.contact.pos), dtype=wp.vec3f, ndim=2)
  d.contact.frame = wp.array(tile(mjd.contact.frame), dtype=wp.mat33f, ndim=2)
  d.contact.includemargin = wp.array(
    tile(mjd.contact.includemargin), dtype=wp.float32, ndim=2
  )
  d.contact.friction = wp.array(tile(mjd.contact.friction), dtype=wp.float32, ndim=3)
  d.contact.solref = wp.array(tile(mjd.contact.solref), dtype=wp.float32, ndim=3)
  d.contact.solreffriction = wp.array(
    tile(mjd.contact.solreffriction), dtype=wp.float32, ndim=3
  )
  d.contact.solimp = wp.array(tile(mjd.contact.solimp), dtype=wp.float32, ndim=3)
  d.contact.dim = wp.array(tile(mjd.contact.dim), dtype=wp.int32, ndim=2)
  d.contact.geom = wp.array(tile(mjd.contact.geom), dtype=wp.int32, ndim=3)
  d.contact.efc_address = wp.array(
    tile(mjd.contact.efc_address), dtype=wp.int32, ndim=2
  )
  d.efc_J = wp.zeros((nworld, mjd.nefc, mjm.nv), dtype=wp.float32)
  d.efc_pos = wp.zeros((nworld, mjd.nefc), dtype=wp.float32)
  d.efc_margin = wp.zeros((nworld, mjd.nefc), dtype=wp.float32)
  d.efc_frictionloss = wp.zeros((nworld, mjd.nefc), dtype=wp.float32)
  d.efc_D = wp.zeros((nworld, mjd.nefc), dtype=wp.float32)
  d.efc_aref = wp.zeros((nworld, mjd.nefc), dtype=wp.float32)

  # internal tmp arrays
  d.qfrc_integration = wp.zeros((nworld, mjm.nv), dtype=wp.float32)
  d.qacc_integration = wp.zeros((nworld, mjm.nv), dtype=wp.float32)
  d.qM_integration = wp.zeros_like(d.qM)
  d.qLD_integration = wp.zeros_like(d.qLD)
  d.qLDiagInv_integration = wp.zeros_like(d.qLDiagInv)

  return d<|MERGE_RESOLUTION|>--- conflicted
+++ resolved
@@ -128,12 +128,9 @@
   m.jnt_range = wp.array(mjm.jnt_range, dtype=wp.float32, ndim=2)
   m.jnt_margin = wp.array(mjm.jnt_margin, dtype=wp.float32, ndim=1)
   m.jnt_stiffness = wp.array(mjm.jnt_stiffness, dtype=wp.float32, ndim=1)
-<<<<<<< HEAD
-  m.geom_bodyid = wp.array(mjm.geom_bodyid, dtype=wp.int32, ndim=1)
-=======
   m.jnt_actfrclimited = wp.array(mjm.jnt_actfrclimited, dtype=wp.bool, ndim=1)
   m.jnt_actfrcrange = wp.array(mjm.jnt_actfrcrange, dtype=wp.vec2, ndim=1)
->>>>>>> c81daa30
+  m.geom_bodyid = wp.array(mjm.geom_bodyid, dtype=wp.int32, ndim=1)
   m.geom_pos = wp.array(mjm.geom_pos, dtype=wp.vec3, ndim=1)
   m.geom_quat = wp.array(mjm.geom_quat, dtype=wp.quat, ndim=1)
   m.site_pos = wp.array(mjm.site_pos, dtype=wp.vec3, ndim=1)
@@ -144,29 +141,7 @@
   m.dof_Madr = wp.array(mjm.dof_Madr, dtype=wp.int32, ndim=1)
   m.dof_armature = wp.array(mjm.dof_armature, dtype=wp.float32, ndim=1)
   m.dof_damping = wp.array(mjm.dof_damping, dtype=wp.float32, ndim=1)
-<<<<<<< HEAD
   m.dof_invweight0 = wp.array(mjm.dof_invweight0, dtype=wp.float32, ndim=1)
-  m.opt.gravity = wp.vec3(mjm.opt.gravity)
-  m.opt.is_sparse = support.is_sparse(mjm)
-  m.opt.cone = mjm.opt.cone
-  m.opt.disableflags = mjm.opt.disableflags
-  m.opt.timestep = wp.float32(mjm.opt.timestep)
-  m.opt.impratio = wp.float32(mjm.opt.impratio)
-  # Pre-build the permanent constraint rows
-  nl_slide_hinge = int(
-    sum(
-      ((mjm.jnt_type == types.MJ_JNT_SLIDE) + (mjm.jnt_type == types.MJ_JNT_HINGE))
-      * mjm.jnt_limited
-    )
-  )
-  i_c = wp.zeros(1, dtype=int)
-  m.efc_jnt_slide_hinge_id = wp.empty(shape=(nl_slide_hinge), dtype=wp.int32)
-  wp.launch(
-    _prebuild_efc_jnt_limit,
-    dim=(mjm.njnt),
-    inputs=[m, i_c],
-  )
-=======
   m.actuator_trntype = wp.array(mjm.actuator_trntype, dtype=wp.int32, ndim=1)
   m.actuator_trnid = wp.array(mjm.actuator_trnid, dtype=wp.int32, ndim=2)
   m.actuator_ctrllimited = wp.array(mjm.actuator_ctrllimited, dtype=wp.bool, ndim=1)
@@ -181,7 +156,26 @@
   m.actuator_actadr = wp.array(mjm.actuator_actadr, dtype=wp.int32, ndim=1)
   m.actuator_dyntype = wp.array(mjm.actuator_dyntype, dtype=wp.int32, ndim=1)
   m.actuator_dynprm = wp.array(mjm.actuator_dynprm, dtype=types.vec10f, ndim=1)
->>>>>>> c81daa30
+  m.opt.gravity = wp.vec3(mjm.opt.gravity)
+  m.opt.is_sparse = support.is_sparse(mjm)
+  m.opt.cone = mjm.opt.cone
+  m.opt.disableflags = mjm.opt.disableflags
+  m.opt.timestep = wp.float32(mjm.opt.timestep)
+  m.opt.impratio = wp.float32(mjm.opt.impratio)
+  # Pre-build the permanent constraint rows
+  nl_slide_hinge = int(
+    sum(
+      ((mjm.jnt_type == types.MJ_JNT_SLIDE) + (mjm.jnt_type == types.MJ_JNT_HINGE))
+      * mjm.jnt_limited
+    )
+  )
+  i_c = wp.zeros(1, dtype=int)
+  m.efc_jnt_slide_hinge_id = wp.empty(shape=(nl_slide_hinge), dtype=wp.int32)
+  wp.launch(
+    _prebuild_efc_jnt_limit,
+    dim=(mjm.njnt),
+    inputs=[m, i_c],
+  )
 
   return m
 
