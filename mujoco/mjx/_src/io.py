# Copyright 2025 The Physics-Next Project Developers
#
# Licensed under the Apache License, Version 2.0 (the "License");
# you may not use this file except in compliance with the License.
# You may obtain a copy of the License at
#
#     http://www.apache.org/licenses/LICENSE-2.0
#
# Unless required by applicable law or agreed to in writing, software
# distributed under the License is distributed on an "AS IS" BASIS,
# WITHOUT WARRANTIES OR CONDITIONS OF ANY KIND, either express or implied.
# See the License for the specific language governing permissions and
# limitations under the License.
# ==============================================================================

import warp as wp
import mujoco
import numpy as np

from . import support
from . import types


def put_model(mjm: mujoco.MjModel) -> types.Model:
  m = types.Model()
  m.nq = mjm.nq
  m.nv = mjm.nv
  m.na = mjm.na
  m.nu = mjm.nu
  m.nbody = mjm.nbody
  m.njnt = mjm.njnt
  m.ngeom = mjm.ngeom
  m.nsite = mjm.nsite
  m.nmocap = mjm.nmocap
  m.nM = mjm.nM
  m.opt.gravity = wp.vec3(mjm.opt.gravity)
  m.opt.is_sparse = support.is_sparse(mjm)
  m.opt.timestep = mjm.opt.timestep
  m.opt.disableflags = mjm.opt.disableflags

  m.qpos0 = wp.array(mjm.qpos0, dtype=wp.float32, ndim=1)
  m.qpos_spring = wp.array(mjm.qpos_spring, dtype=wp.float32, ndim=1)

<<<<<<< HEAD
  # indices for sparse qM
  is_, js, madr_ijs = [], [], []
  for i in range(mjm.nv):
    madr_ij, j = mjm.dof_Madr[i], i

    while True:
      madr_ij, j = madr_ij + 1, mjm.dof_parentid[j]
      if j == -1:
        break
      is_, js, madr_ijs = is_ + [i], js + [j], madr_ijs + [madr_ij]

  qM_i, qM_j, qM_madr_ij = (np.array(x, dtype=np.int32) for x in (is_, js, madr_ijs))
=======
  jnt_limited_slide_hinge_adr = np.nonzero(
    mjm.jnt_limited
    & (
      (mjm.jnt_type == mujoco.mjtJoint.mjJNT_SLIDE)
      | (mjm.jnt_type == mujoco.mjtJoint.mjJNT_HINGE)
    )
  )[0]
>>>>>>> ddfce8a8

  # body_tree is BFS ordering of body ids
  # body_treeadr contains starting index of each body tree level
  bodies, body_depth = {}, np.zeros(mjm.nbody, dtype=int) - 1
  for i in range(mjm.nbody):
    body_depth[i] = body_depth[mjm.body_parentid[i]] + 1
    bodies.setdefault(body_depth[i], []).append(i)
  body_tree = np.concatenate([bodies[i] for i in range(len(bodies))])
  tree_off = [0] + [len(bodies[i]) for i in range(len(bodies))]
  body_treeadr = np.cumsum(tree_off)[:-1]

  m.body_tree = wp.array(body_tree, dtype=wp.int32, ndim=1)
  m.body_treeadr = wp.array(body_treeadr, dtype=wp.int32, ndim=1, device="cpu")

  qLD_update_tree = np.empty(shape=(0, 3), dtype=int)
  qLD_update_treeadr = np.empty(shape=(0,), dtype=int)
  qLD_tile = np.empty(shape=(0,), dtype=int)
  qLD_tileadr = np.empty(shape=(0,), dtype=int)
  qLD_tilesize = np.empty(shape=(0,), dtype=int)

  if support.is_sparse(mjm):
    # qLD_update_tree has dof tree ordering of qLD updates for sparse factor m
    # qLD_update_treeadr contains starting index of each dof tree level
    qLD_updates, dof_depth = {}, np.zeros(mjm.nv, dtype=int) - 1
    for k in range(mjm.nv):
      dof_depth[k] = dof_depth[mjm.dof_parentid[k]] + 1
      i = mjm.dof_parentid[k]
      Madr_ki = mjm.dof_Madr[k] + 1
      while i > -1:
        qLD_updates.setdefault(dof_depth[i], []).append((i, k, Madr_ki))
        i = mjm.dof_parentid[i]
        Madr_ki += 1

    # qLD_treeadr contains starting indicies of each level of sparse updates
    qLD_update_tree = np.concatenate([qLD_updates[i] for i in range(len(qLD_updates))])
    tree_off = [0] + [len(qLD_updates[i]) for i in range(len(qLD_updates))]
    qLD_update_treeadr = np.cumsum(tree_off)[:-1]
  else:
    # qLD_tile has the dof id of each tile in qLD for dense factor m
    # qLD_tileadr contains starting index in qLD_tile of each tile group
    # qLD_tilesize has the square tile size of each tile group
    tile_corners = [i for i in range(mjm.nv) if mjm.dof_parentid[i] == -1]
    tiles = {}
    for i in range(len(tile_corners)):
      tile_beg = tile_corners[i]
      tile_end = mjm.nv if i == len(tile_corners) - 1 else tile_corners[i + 1]
      tiles.setdefault(tile_end - tile_beg, []).append(tile_beg)
    qLD_tile = np.concatenate([tiles[sz] for sz in sorted(tiles.keys())])
    tile_off = [0] + [len(tiles[sz]) for sz in sorted(tiles.keys())]
    qLD_tileadr = np.cumsum(tile_off)[:-1]
    qLD_tilesize = np.array(sorted(tiles.keys()))

  m.qM_i = wp.array(qM_i, dtype=wp.int32, ndim=1)
  m.qM_j = wp.array(qM_j, dtype=wp.int32, ndim=1)
  m.qM_madr_ij = wp.array(qM_madr_ij, dtype=wp.int32, ndim=1)
  m.qLD_update_tree = wp.array(qLD_update_tree, dtype=wp.vec3i, ndim=1)
  m.qLD_update_treeadr = wp.array(
    qLD_update_treeadr, dtype=wp.int32, ndim=1, device="cpu"
  )
  m.qLD_tile = wp.array(qLD_tile, dtype=wp.int32, ndim=1)
  m.qLD_tileadr = wp.array(qLD_tileadr, dtype=wp.int32, ndim=1, device="cpu")
  m.qLD_tilesize = wp.array(qLD_tilesize, dtype=wp.int32, ndim=1, device="cpu")
  m.body_dofadr = wp.array(mjm.body_dofadr, dtype=wp.int32, ndim=1)
  m.body_dofnum = wp.array(mjm.body_dofnum, dtype=wp.int32, ndim=1)
  m.body_jntadr = wp.array(mjm.body_jntadr, dtype=wp.int32, ndim=1)
  m.body_jntnum = wp.array(mjm.body_jntnum, dtype=wp.int32, ndim=1)
  m.body_parentid = wp.array(mjm.body_parentid, dtype=wp.int32, ndim=1)
  m.body_mocapid = wp.array(mjm.body_mocapid, dtype=wp.int32, ndim=1)
  m.body_pos = wp.array(mjm.body_pos, dtype=wp.vec3, ndim=1)
  m.body_quat = wp.array(mjm.body_quat, dtype=wp.quat, ndim=1)
  m.body_ipos = wp.array(mjm.body_ipos, dtype=wp.vec3, ndim=1)
  m.body_iquat = wp.array(mjm.body_iquat, dtype=wp.quat, ndim=1)
  m.body_rootid = wp.array(mjm.body_rootid, dtype=wp.int32, ndim=1)
  m.body_inertia = wp.array(mjm.body_inertia, dtype=wp.vec3, ndim=1)
  m.body_mass = wp.array(mjm.body_mass, dtype=wp.float32, ndim=1)
  m.body_invweight0 = wp.array(mjm.body_invweight0, dtype=wp.float32, ndim=2)
  m.jnt_bodyid = wp.array(mjm.jnt_bodyid, dtype=wp.int32, ndim=1)
  m.jnt_limited = wp.array(mjm.jnt_limited, dtype=wp.int32, ndim=1)
  m.jnt_limited_slide_hinge_adr = wp.array(
    jnt_limited_slide_hinge_adr, dtype=wp.int32, ndim=1
  )
  m.jnt_type = wp.array(mjm.jnt_type, dtype=wp.int32, ndim=1)
  m.jnt_solref = wp.array(mjm.jnt_solref, dtype=wp.float32, ndim=2)
  m.jnt_solimp = wp.array(mjm.jnt_solimp, dtype=wp.float32, ndim=2)
  m.jnt_qposadr = wp.array(mjm.jnt_qposadr, dtype=wp.int32, ndim=1)
  m.jnt_dofadr = wp.array(mjm.jnt_dofadr, dtype=wp.int32, ndim=1)
  m.jnt_axis = wp.array(mjm.jnt_axis, dtype=wp.vec3, ndim=1)
  m.jnt_pos = wp.array(mjm.jnt_pos, dtype=wp.vec3, ndim=1)
  m.jnt_range = wp.array(mjm.jnt_range, dtype=wp.float32, ndim=2)
  m.jnt_margin = wp.array(mjm.jnt_margin, dtype=wp.float32, ndim=1)
  m.jnt_stiffness = wp.array(mjm.jnt_stiffness, dtype=wp.float32, ndim=1)
  m.jnt_actfrclimited = wp.array(mjm.jnt_actfrclimited, dtype=wp.bool, ndim=1)
  m.jnt_actfrcrange = wp.array(mjm.jnt_actfrcrange, dtype=wp.vec2, ndim=1)
  m.geom_bodyid = wp.array(mjm.geom_bodyid, dtype=wp.int32, ndim=1)
  m.geom_pos = wp.array(mjm.geom_pos, dtype=wp.vec3, ndim=1)
  m.geom_quat = wp.array(mjm.geom_quat, dtype=wp.quat, ndim=1)
  m.site_pos = wp.array(mjm.site_pos, dtype=wp.vec3, ndim=1)
  m.site_quat = wp.array(mjm.site_quat, dtype=wp.quat, ndim=1)
  m.dof_bodyid = wp.array(mjm.dof_bodyid, dtype=wp.int32, ndim=1)
  m.dof_jntid = wp.array(mjm.dof_jntid, dtype=wp.int32, ndim=1)
  m.dof_parentid = wp.array(mjm.dof_parentid, dtype=wp.int32, ndim=1)
  m.dof_Madr = wp.array(mjm.dof_Madr, dtype=wp.int32, ndim=1)
  m.dof_armature = wp.array(mjm.dof_armature, dtype=wp.float32, ndim=1)
  m.dof_damping = wp.array(mjm.dof_damping, dtype=wp.float32, ndim=1)
  m.dof_invweight0 = wp.array(mjm.dof_invweight0, dtype=wp.float32, ndim=1)
  m.actuator_trntype = wp.array(mjm.actuator_trntype, dtype=wp.int32, ndim=1)
  m.actuator_trnid = wp.array(mjm.actuator_trnid, dtype=wp.int32, ndim=2)
  m.actuator_ctrllimited = wp.array(mjm.actuator_ctrllimited, dtype=wp.bool, ndim=1)
  m.actuator_ctrlrange = wp.array(mjm.actuator_ctrlrange, dtype=wp.vec2, ndim=1)
  m.actuator_forcelimited = wp.array(mjm.actuator_forcelimited, dtype=wp.bool, ndim=1)
  m.actuator_forcerange = wp.array(mjm.actuator_forcerange, dtype=wp.vec2, ndim=1)
  m.actuator_gainprm = wp.array(mjm.actuator_gainprm, dtype=wp.float32, ndim=2)
  m.actuator_biasprm = wp.array(mjm.actuator_biasprm, dtype=wp.float32, ndim=2)
  m.actuator_gear = wp.array(mjm.actuator_gear, dtype=wp.spatial_vector, ndim=1)
  m.actuator_actlimited = wp.array(mjm.actuator_actlimited, dtype=wp.bool, ndim=1)
  m.actuator_actrange = wp.array(mjm.actuator_actrange, dtype=wp.vec2, ndim=1)
  m.actuator_actadr = wp.array(mjm.actuator_actadr, dtype=wp.int32, ndim=1)
  m.actuator_dyntype = wp.array(mjm.actuator_dyntype, dtype=wp.int32, ndim=1)
  m.actuator_dynprm = wp.array(mjm.actuator_dynprm, dtype=types.vec10f, ndim=1)
  m.opt.gravity = wp.vec3(mjm.opt.gravity)
  m.opt.is_sparse = support.is_sparse(mjm)
  m.opt.cone = mjm.opt.cone
  m.opt.disableflags = mjm.opt.disableflags
  m.opt.timestep = wp.float32(mjm.opt.timestep)
  m.opt.impratio = wp.float32(mjm.opt.impratio)

  return m


def make_data(mjm: mujoco.MjModel, nworld: int = 1) -> types.Data:
  d = types.Data()
  d.nworld = nworld
  d.ncon = 0
  d.nefc = wp.zeros(nworld, dtype=wp.int32)
  d.nl = 0
  d.time = 0.0

  qpos0 = np.tile(mjm.qpos0, (nworld, 1))
  d.qpos = wp.array(qpos0, dtype=wp.float32, ndim=2)
  d.qvel = wp.zeros((nworld, mjm.nv), dtype=wp.float32, ndim=2)
  d.qfrc_applied = wp.zeros((nworld, mjm.nv), dtype=wp.float32, ndim=2)
  d.mocap_pos = wp.zeros((nworld, mjm.nmocap), dtype=wp.vec3)
  d.mocap_quat = wp.zeros((nworld, mjm.nmocap), dtype=wp.quat)
  d.qacc = wp.zeros((nworld, mjm.nv), dtype=wp.float32)
  d.xanchor = wp.zeros((nworld, mjm.njnt), dtype=wp.vec3)
  d.xaxis = wp.zeros((nworld, mjm.njnt), dtype=wp.vec3)
  d.xmat = wp.zeros((nworld, mjm.nbody), dtype=wp.mat33)
  d.xpos = wp.zeros((nworld, mjm.nbody), dtype=wp.vec3)
  d.xquat = wp.zeros((nworld, mjm.nbody), dtype=wp.quat)
  d.xipos = wp.zeros((nworld, mjm.nbody), dtype=wp.vec3)
  d.ximat = wp.zeros((nworld, mjm.nbody), dtype=wp.mat33)
  d.subtree_com = wp.zeros((nworld, mjm.nbody), dtype=wp.vec3)
  d.geom_xpos = wp.zeros((nworld, mjm.ngeom), dtype=wp.vec3)
  d.geom_xmat = wp.zeros((nworld, mjm.ngeom), dtype=wp.mat33)
  d.site_xpos = wp.zeros((nworld, mjm.nsite), dtype=wp.vec3)
  d.site_xmat = wp.zeros((nworld, mjm.nsite), dtype=wp.mat33)
  d.cinert = wp.zeros((nworld, mjm.nbody), dtype=types.vec10)
  d.cdof = wp.zeros((nworld, mjm.nv), dtype=wp.spatial_vector)
  d.ctrl = wp.zeros((nworld, mjm.nu), dtype=wp.float32)
  d.actuator_velocity = wp.zeros((nworld, mjm.nu), dtype=wp.float32)
  d.actuator_force = wp.zeros((nworld, mjm.nu), dtype=wp.float32)
  d.actuator_length = wp.zeros((nworld, mjm.nu), dtype=wp.float32)
  d.actuator_moment = wp.zeros((nworld, mjm.nu, mjm.nv), dtype=wp.float32)
  d.crb = wp.zeros((nworld, mjm.nbody), dtype=types.vec10)
  if support.is_sparse(mjm):
    d.qM = wp.zeros((nworld, 1, mjm.nM), dtype=wp.float32)
    d.qLD = wp.zeros((nworld, 1, mjm.nM), dtype=wp.float32)
  else:
    d.qM = wp.zeros((nworld, mjm.nv, mjm.nv), dtype=wp.float32)
    d.qLD = wp.zeros((nworld, mjm.nv, mjm.nv), dtype=wp.float32)
  d.act_dot = wp.zeros((nworld, mjm.na), dtype=wp.float32)
  d.act = wp.zeros((nworld, mjm.na), dtype=wp.float32)
  d.qLDiagInv = wp.zeros((nworld, mjm.nv), dtype=wp.float32)
  d.cvel = wp.zeros((nworld, mjm.nbody), dtype=wp.spatial_vector)
  d.cdof_dot = wp.zeros((nworld, mjm.nv), dtype=wp.spatial_vector)
  d.qfrc_bias = wp.zeros((nworld, mjm.nv), dtype=wp.float32)
  d.contact = types.Contact()
  d.contact.dist = wp.zeros((nworld, d.ncon), dtype=wp.float32)
  d.contact.pos = wp.zeros((nworld, d.ncon), dtype=wp.vec3f)
  d.contact.frame = wp.zeros((nworld, d.ncon), dtype=wp.mat33f)
  d.contact.includemargin = wp.zeros((nworld, d.ncon), dtype=wp.float32)
  d.contact.friction = wp.zeros((nworld, d.ncon, 5), dtype=wp.float32)
  d.contact.solref = wp.zeros((nworld, d.ncon, types.MJ_NREF), dtype=wp.float32)
  d.contact.solreffriction = wp.zeros((nworld, d.ncon, types.MJ_NREF), dtype=wp.float32)
  d.contact.solimp = wp.zeros((nworld, d.ncon, types.MJ_NIMP), dtype=wp.float32)
  d.contact.dim = wp.zeros((nworld, d.ncon), dtype=wp.int32)
  d.contact.geom = wp.zeros((nworld, d.ncon, 2), dtype=wp.int32)
  d.contact.efc_address = wp.zeros((nworld, d.ncon), dtype=wp.int32)
  d.efc_J = wp.zeros((nworld, 1, mjm.nv), dtype=wp.float32)
  d.efc_pos = wp.zeros((nworld, 1), dtype=wp.float32)
  d.efc_margin = wp.zeros((nworld, 1), dtype=wp.float32)
  d.efc_D = wp.zeros((nworld, 1), dtype=wp.float32)
  d.efc_aref = wp.zeros((nworld, 1), dtype=wp.float32)
  d.qfrc_passive = wp.zeros((nworld, mjm.nv), dtype=wp.float32)
  d.qfrc_spring = wp.zeros((nworld, mjm.nv), dtype=wp.float32)
  d.qfrc_damper = wp.zeros((nworld, mjm.nv), dtype=wp.float32)
  d.qfrc_actuator = wp.zeros((nworld, mjm.nv), dtype=wp.float32)
  d.qfrc_smooth = wp.zeros((nworld, mjm.nv), dtype=wp.float32)
  d.qfrc_constraint = wp.zeros((nworld, mjm.nv), dtype=wp.float32)
  d.qacc_smooth = wp.zeros((nworld, mjm.nv), dtype=wp.float32)
  d.xfrc_applied = wp.zeros((nworld, mjm.nbody), dtype=wp.spatial_vector)
  # internal tmp arrays
  d.qfrc_integration = wp.zeros((nworld, mjm.nv), dtype=wp.float32)
  d.qacc_integration = wp.zeros((nworld, mjm.nv), dtype=wp.float32)
  d.qM_integration = wp.zeros_like(d.qM)
  d.qLD_integration = wp.zeros_like(d.qLD)
  d.qLDiagInv_integration = wp.zeros_like(d.qLDiagInv)

  return d


def put_data(mjm: mujoco.MjModel, mjd: mujoco.MjData, nworld: int = 1) -> types.Data:
  d = types.Data()
  d.nworld = nworld
  d.ncon = mjd.ncon
  d.nl = mjd.nl
  d.nefc = wp.zeros(1, dtype=wp.int32)
  d.time = mjd.time

  # TODO(erikfrey): would it be better to tile on the gpu?
  def tile(x):
    return np.tile(x, (nworld,) + (1,) * len(x.shape))

  if support.is_sparse(mjm):
    qM = np.expand_dims(mjd.qM, axis=0)
    qLD = np.expand_dims(mjd.qLD, axis=0)
  else:
    qM = np.zeros((mjm.nv, mjm.nv))
    mujoco.mj_fullM(mjm, qM, mjd.qM)
    qLD = np.linalg.cholesky(qM)

  # TODO(taylorhowell): sparse actuator_moment
  actuator_moment = np.zeros((mjm.nu, mjm.nv))
  mujoco.mju_sparse2dense(
    actuator_moment,
    mjd.actuator_moment,
    mjd.moment_rownnz,
    mjd.moment_rowadr,
    mjd.moment_colind,
  )

  d.qpos = wp.array(tile(mjd.qpos), dtype=wp.float32, ndim=2)
  d.qvel = wp.array(tile(mjd.qvel), dtype=wp.float32, ndim=2)
  d.qfrc_applied = wp.array(tile(mjd.qfrc_applied), dtype=wp.float32, ndim=2)
  d.mocap_pos = wp.array(tile(mjd.mocap_pos), dtype=wp.vec3, ndim=2)
  d.mocap_quat = wp.array(tile(mjd.mocap_quat), dtype=wp.quat, ndim=2)
  d.qacc = wp.array(tile(mjd.qacc), dtype=wp.float32, ndim=2)
  d.xanchor = wp.array(tile(mjd.xanchor), dtype=wp.vec3, ndim=2)
  d.xaxis = wp.array(tile(mjd.xaxis), dtype=wp.vec3, ndim=2)
  d.xmat = wp.array(tile(mjd.xmat), dtype=wp.mat33, ndim=2)
  d.xpos = wp.array(tile(mjd.xpos), dtype=wp.vec3, ndim=2)
  d.xquat = wp.array(tile(mjd.xquat), dtype=wp.quat, ndim=2)
  d.xipos = wp.array(tile(mjd.xipos), dtype=wp.vec3, ndim=2)
  d.ximat = wp.array(tile(mjd.ximat), dtype=wp.mat33, ndim=2)
  d.subtree_com = wp.array(tile(mjd.subtree_com), dtype=wp.vec3, ndim=2)
  d.geom_xpos = wp.array(tile(mjd.geom_xpos), dtype=wp.vec3, ndim=2)
  d.geom_xmat = wp.array(tile(mjd.geom_xmat), dtype=wp.mat33, ndim=2)
  d.site_xpos = wp.array(tile(mjd.site_xpos), dtype=wp.vec3, ndim=2)
  d.site_xmat = wp.array(tile(mjd.site_xmat), dtype=wp.mat33, ndim=2)
  d.cinert = wp.array(tile(mjd.cinert), dtype=types.vec10, ndim=2)
  d.cdof = wp.array(tile(mjd.cdof), dtype=wp.spatial_vector, ndim=2)
  d.crb = wp.array(tile(mjd.crb), dtype=types.vec10, ndim=2)
  d.qM = wp.array(tile(qM), dtype=wp.float32, ndim=3)
  d.qLD = wp.array(tile(qLD), dtype=wp.float32, ndim=3)
  d.qLDiagInv = wp.array(tile(mjd.qLDiagInv), dtype=wp.float32, ndim=2)
  d.ctrl = wp.array(tile(mjd.ctrl), dtype=wp.float32, ndim=2)
  d.actuator_velocity = wp.array(tile(mjd.actuator_velocity), dtype=wp.float32, ndim=2)
  d.actuator_force = wp.array(tile(mjd.actuator_force), dtype=wp.float32, ndim=2)
  d.actuator_length = wp.array(tile(mjd.actuator_length), dtype=wp.float32, ndim=2)
  d.actuator_moment = wp.array(tile(actuator_moment), dtype=wp.float32, ndim=3)
  d.cvel = wp.array(tile(mjd.cvel), dtype=wp.spatial_vector, ndim=2)
  d.cdof_dot = wp.array(tile(mjd.cdof_dot), dtype=wp.spatial_vector, ndim=2)
  d.qfrc_bias = wp.array(tile(mjd.qfrc_bias), dtype=wp.float32, ndim=2)
  d.qfrc_passive = wp.array(tile(mjd.qfrc_passive), dtype=wp.float32, ndim=2)
  d.qfrc_spring = wp.array(tile(mjd.qfrc_spring), dtype=wp.float32, ndim=2)
  d.qfrc_damper = wp.array(tile(mjd.qfrc_damper), dtype=wp.float32, ndim=2)
  d.qfrc_actuator = wp.array(tile(mjd.qfrc_actuator), dtype=wp.float32, ndim=2)
  d.qfrc_smooth = wp.array(tile(mjd.qfrc_smooth), dtype=wp.float32, ndim=2)
  d.qfrc_constraint = wp.array(tile(mjd.qfrc_constraint), dtype=wp.float32, ndim=2)
  d.qacc_smooth = wp.array(tile(mjd.qacc_smooth), dtype=wp.float32, ndim=2)
  d.act = wp.array(tile(mjd.act), dtype=wp.float32, ndim=2)
  d.act_dot = wp.array(tile(mjd.act_dot), dtype=wp.float32, ndim=2)
  d.contact.dist = wp.array(tile(mjd.contact.dist), dtype=wp.float32, ndim=2)
  d.contact.pos = wp.array(tile(mjd.contact.pos), dtype=wp.vec3f, ndim=2)
  d.contact.frame = wp.array(tile(mjd.contact.frame), dtype=wp.mat33f, ndim=2)
  d.contact.includemargin = wp.array(
    tile(mjd.contact.includemargin), dtype=wp.float32, ndim=2
  )
  d.contact.friction = wp.array(tile(mjd.contact.friction), dtype=wp.float32, ndim=3)
  d.contact.solref = wp.array(tile(mjd.contact.solref), dtype=wp.float32, ndim=3)
  d.contact.solreffriction = wp.array(
    tile(mjd.contact.solreffriction), dtype=wp.float32, ndim=3
  )
  d.contact.solimp = wp.array(tile(mjd.contact.solimp), dtype=wp.float32, ndim=3)
  d.contact.dim = wp.array(tile(mjd.contact.dim), dtype=wp.int32, ndim=2)
  d.contact.geom = wp.array(tile(mjd.contact.geom), dtype=wp.int32, ndim=3)
  d.contact.efc_address = wp.array(
    tile(mjd.contact.efc_address), dtype=wp.int32, ndim=2
  )
  d.efc_J = wp.zeros((nworld, mjd.nefc, mjm.nv), dtype=wp.float32)
  d.efc_pos = wp.zeros((nworld, mjd.nefc), dtype=wp.float32)
  d.efc_margin = wp.zeros((nworld, mjd.nefc), dtype=wp.float32)
  d.efc_D = wp.zeros((nworld, mjd.nefc), dtype=wp.float32)
  d.efc_aref = wp.zeros((nworld, mjd.nefc), dtype=wp.float32)

  d.xfrc_applied = wp.array(tile(mjd.xfrc_applied), dtype=wp.spatial_vector, ndim=2)
  # internal tmp arrays
  d.qfrc_integration = wp.zeros((nworld, mjm.nv), dtype=wp.float32)
  d.qacc_integration = wp.zeros((nworld, mjm.nv), dtype=wp.float32)
  d.qM_integration = wp.zeros_like(d.qM)
  d.qLD_integration = wp.zeros_like(d.qLD)
  d.qLDiagInv_integration = wp.zeros_like(d.qLDiagInv)

  return d<|MERGE_RESOLUTION|>--- conflicted
+++ resolved
@@ -41,7 +41,6 @@
   m.qpos0 = wp.array(mjm.qpos0, dtype=wp.float32, ndim=1)
   m.qpos_spring = wp.array(mjm.qpos_spring, dtype=wp.float32, ndim=1)
 
-<<<<<<< HEAD
   # indices for sparse qM
   is_, js, madr_ijs = [], [], []
   for i in range(mjm.nv):
@@ -54,7 +53,7 @@
       is_, js, madr_ijs = is_ + [i], js + [j], madr_ijs + [madr_ij]
 
   qM_i, qM_j, qM_madr_ij = (np.array(x, dtype=np.int32) for x in (is_, js, madr_ijs))
-=======
+  
   jnt_limited_slide_hinge_adr = np.nonzero(
     mjm.jnt_limited
     & (
@@ -62,7 +61,6 @@
       | (mjm.jnt_type == mujoco.mjtJoint.mjJNT_HINGE)
     )
   )[0]
->>>>>>> ddfce8a8
 
   # body_tree is BFS ordering of body ids
   # body_treeadr contains starting index of each body tree level
