# Copyright 2025 The Physics-Next Project Developers
#
# Licensed under the Apache License, Version 2.0 (the "License");
# you may not use this file except in compliance with the License.
# You may obtain a copy of the License at
#
#     http://www.apache.org/licenses/LICENSE-2.0
#
# Unless required by applicable law or agreed to in writing, software
# distributed under the License is distributed on an "AS IS" BASIS,
# WITHOUT WARRANTIES OR CONDITIONS OF ANY KIND, either express or implied.
# See the License for the specific language governing permissions and
# limitations under the License.
# ==============================================================================

import warp as wp
import mujoco
import numpy as np
import warp as wp

import mujoco

from . import support
from . import types


def put_model(mjm: mujoco.MjModel) -> types.Model:
  m = types.Model()
  m.nq = mjm.nq
  m.nv = mjm.nv
  m.na = mjm.na
  m.nu = mjm.nu
  m.nbody = mjm.nbody
  m.njnt = mjm.njnt
  m.ngeom = mjm.ngeom
  m.nsite = mjm.nsite
  m.nmocap = mjm.nmocap
  m.nM = mjm.nM
  m.opt.gravity = wp.vec3(mjm.opt.gravity)
  m.opt.is_sparse = support.is_sparse(mjm)
  m.opt.timestep = mjm.opt.timestep
  m.opt.disableflags = mjm.opt.disableflags

  m.qpos0 = wp.array(mjm.qpos0, dtype=wp.float32, ndim=1)
  m.qpos_spring = wp.array(mjm.qpos_spring, dtype=wp.float32, ndim=1)

  # body_tree is BFS ordering of body ids
  # body_treeadr contains starting index of each body tree level
  bodies, body_depth = {}, np.zeros(mjm.nbody, dtype=int) - 1
  for i in range(mjm.nbody):
    body_depth[i] = body_depth[mjm.body_parentid[i]] + 1
    bodies.setdefault(body_depth[i], []).append(i)
  body_tree = np.concatenate([bodies[i] for i in range(len(bodies))])
  tree_off = [0] + [len(bodies[i]) for i in range(len(bodies))]
  body_treeadr = np.cumsum(tree_off)[:-1]

  m.body_tree = wp.array(body_tree, dtype=wp.int32, ndim=1)
  m.body_treeadr = wp.array(body_treeadr, dtype=wp.int32, ndim=1, device="cpu")

  qLD_update_tree = np.empty(shape=(0, 3), dtype=int)
  qLD_update_treeadr = np.empty(shape=(0,), dtype=int)
  qLD_tile = np.empty(shape=(0,), dtype=int)
  qLD_tileadr = np.empty(shape=(0,), dtype=int)
  qLD_tilesize = np.empty(shape=(0,), dtype=int)

  if support.is_sparse(mjm):
    # qLD_update_tree has dof tree ordering of qLD updates for sparse factor m
    # qLD_update_treeadr contains starting index of each dof tree level
    qLD_updates, dof_depth = {}, np.zeros(mjm.nv, dtype=int) - 1
    for k in range(mjm.nv):
      dof_depth[k] = dof_depth[mjm.dof_parentid[k]] + 1
      i = mjm.dof_parentid[k]
      Madr_ki = mjm.dof_Madr[k] + 1
      while i > -1:
        qLD_updates.setdefault(dof_depth[i], []).append((i, k, Madr_ki))
        i = mjm.dof_parentid[i]
        Madr_ki += 1

    # qLD_treeadr contains starting indicies of each level of sparse updates
    qLD_update_tree = np.concatenate([qLD_updates[i] for i in range(len(qLD_updates))])
    tree_off = [0] + [len(qLD_updates[i]) for i in range(len(qLD_updates))]
    qLD_update_treeadr = np.cumsum(tree_off)[:-1]
  else:
    # qLD_tile has the dof id of each tile in qLD for dense factor m
    # qLD_tileadr contains starting index in qLD_tile of each tile group
    # qLD_tilesize has the square tile size of each tile group
    tile_corners = [i for i in range(mjm.nv) if mjm.dof_parentid[i] == -1]
    tiles = {}
    for i in range(len(tile_corners)):
      tile_beg = tile_corners[i]
      tile_end = mjm.nv if i == len(tile_corners) - 1 else tile_corners[i + 1]
      tiles.setdefault(tile_end - tile_beg, []).append(tile_beg)
    qLD_tile = np.concatenate([tiles[sz] for sz in sorted(tiles.keys())])
    tile_off = [0] + [len(tiles[sz]) for sz in sorted(tiles.keys())]
    qLD_tileadr = np.cumsum(tile_off)[:-1]
    qLD_tilesize = np.array(sorted(tiles.keys()))

  m.qLD_update_tree = wp.array(qLD_update_tree, dtype=wp.vec3i, ndim=1)
  m.qLD_update_treeadr = wp.array(
    qLD_update_treeadr, dtype=wp.int32, ndim=1, device="cpu"
  )
  m.qLD_tile = wp.array(qLD_tile, dtype=wp.int32, ndim=1)
  m.qLD_tileadr = wp.array(qLD_tileadr, dtype=wp.int32, ndim=1, device="cpu")
  m.qLD_tilesize = wp.array(qLD_tilesize, dtype=wp.int32, ndim=1, device="cpu")
  m.body_dofadr = wp.array(mjm.body_dofadr, dtype=wp.int32, ndim=1)
  m.body_dofnum = wp.array(mjm.body_dofnum, dtype=wp.int32, ndim=1)
  m.body_jntadr = wp.array(mjm.body_jntadr, dtype=wp.int32, ndim=1)
  m.body_jntnum = wp.array(mjm.body_jntnum, dtype=wp.int32, ndim=1)
  m.body_parentid = wp.array(mjm.body_parentid, dtype=wp.int32, ndim=1)
  m.body_mocapid = wp.array(mjm.body_mocapid, dtype=wp.int32, ndim=1)
  m.body_pos = wp.array(mjm.body_pos, dtype=wp.vec3, ndim=1)
  m.body_quat = wp.array(mjm.body_quat, dtype=wp.quat, ndim=1)
  m.body_ipos = wp.array(mjm.body_ipos, dtype=wp.vec3, ndim=1)
  m.body_iquat = wp.array(mjm.body_iquat, dtype=wp.quat, ndim=1)
  m.body_rootid = wp.array(mjm.body_rootid, dtype=wp.int32, ndim=1)
  m.body_inertia = wp.array(mjm.body_inertia, dtype=wp.vec3, ndim=1)
  m.body_mass = wp.array(mjm.body_mass, dtype=wp.float32, ndim=1)
  m.jnt_bodyid = wp.array(mjm.jnt_bodyid, dtype=wp.int32, ndim=1)
  m.jnt_type = wp.array(mjm.jnt_type, dtype=wp.int32, ndim=1)
  m.jnt_qposadr = wp.array(mjm.jnt_qposadr, dtype=wp.int32, ndim=1)
  m.jnt_dofadr = wp.array(mjm.jnt_dofadr, dtype=wp.int32, ndim=1)
  m.jnt_axis = wp.array(mjm.jnt_axis, dtype=wp.vec3, ndim=1)
  m.jnt_pos = wp.array(mjm.jnt_pos, dtype=wp.vec3, ndim=1)
  m.jnt_stiffness = wp.array(mjm.jnt_stiffness, dtype=wp.float32, ndim=1)
  m.jnt_actfrclimited = wp.array(mjm.jnt_actfrclimited, dtype=wp.bool, ndim=1)
  m.jnt_actfrcrange = wp.array(mjm.jnt_actfrcrange, dtype=wp.vec2, ndim=1)
  m.geom_pos = wp.array(mjm.geom_pos, dtype=wp.vec3, ndim=1)
  m.geom_quat = wp.array(mjm.geom_quat, dtype=wp.quat, ndim=1)
  m.site_pos = wp.array(mjm.site_pos, dtype=wp.vec3, ndim=1)
  m.site_quat = wp.array(mjm.site_quat, dtype=wp.quat, ndim=1)
  m.dof_bodyid = wp.array(mjm.dof_bodyid, dtype=wp.int32, ndim=1)
  m.dof_jntid = wp.array(mjm.dof_jntid, dtype=wp.int32, ndim=1)
  m.dof_parentid = wp.array(mjm.dof_parentid, dtype=wp.int32, ndim=1)
  m.dof_Madr = wp.array(mjm.dof_Madr, dtype=wp.int32, ndim=1)
  m.dof_armature = wp.array(mjm.dof_armature, dtype=wp.float32, ndim=1)
  m.dof_damping = wp.array(mjm.dof_damping, dtype=wp.float32, ndim=1)
<<<<<<< HEAD
  m.geom_aabb = wp.array(
    mjm.geom_aabb, dtype=wp.types.matrix(shape=(2, 3), dtype=wp.float32), ndim=1
  )
=======
  m.actuator_trntype = wp.array(mjm.actuator_trntype, dtype=wp.int32, ndim=1)
  m.actuator_trnid = wp.array(mjm.actuator_trnid, dtype=wp.int32, ndim=2)
  m.actuator_ctrllimited = wp.array(mjm.actuator_ctrllimited, dtype=wp.bool, ndim=1)
  m.actuator_ctrlrange = wp.array(mjm.actuator_ctrlrange, dtype=wp.vec2, ndim=1)
  m.actuator_forcelimited = wp.array(mjm.actuator_forcelimited, dtype=wp.bool, ndim=1)
  m.actuator_forcerange = wp.array(mjm.actuator_forcerange, dtype=wp.vec2, ndim=1)
  m.actuator_gainprm = wp.array(mjm.actuator_gainprm, dtype=wp.float32, ndim=2)
  m.actuator_biasprm = wp.array(mjm.actuator_biasprm, dtype=wp.float32, ndim=2)
  m.actuator_gear = wp.array(mjm.actuator_gear, dtype=wp.spatial_vector, ndim=1)
  m.actuator_actlimited = wp.array(mjm.actuator_actlimited, dtype=wp.bool, ndim=1)
  m.actuator_actrange = wp.array(mjm.actuator_actrange, dtype=wp.vec2, ndim=1)
  m.actuator_actadr = wp.array(mjm.actuator_actadr, dtype=wp.int32, ndim=1)
  m.actuator_dyntype = wp.array(mjm.actuator_dyntype, dtype=wp.int32, ndim=1)
  m.actuator_dynprm = wp.array(mjm.actuator_dynprm, dtype=types.vec10f, ndim=1)
>>>>>>> c81daa30

  return m


def make_data(mjm: mujoco.MjModel, nworld: int = 1) -> types.Data:
  d = types.Data()
  d.nworld = nworld
  d.time = 0.0

  qpos0 = np.tile(mjm.qpos0, (nworld, 1))
  d.qpos = wp.array(qpos0, dtype=wp.float32, ndim=2)
  d.qvel = wp.zeros((nworld, mjm.nv), dtype=wp.float32, ndim=2)
  d.qfrc_applied = wp.zeros((nworld, mjm.nv), dtype=wp.float32, ndim=2)
  d.mocap_pos = wp.zeros((nworld, mjm.nmocap), dtype=wp.vec3)
  d.mocap_quat = wp.zeros((nworld, mjm.nmocap), dtype=wp.quat)
  d.qacc = wp.zeros((nworld, mjm.nv), dtype=wp.float32)
  d.xanchor = wp.zeros((nworld, mjm.njnt), dtype=wp.vec3)
  d.xaxis = wp.zeros((nworld, mjm.njnt), dtype=wp.vec3)
  d.xmat = wp.zeros((nworld, mjm.nbody), dtype=wp.mat33)
  d.xpos = wp.zeros((nworld, mjm.nbody), dtype=wp.vec3)
  d.xquat = wp.zeros((nworld, mjm.nbody), dtype=wp.quat)
  d.xipos = wp.zeros((nworld, mjm.nbody), dtype=wp.vec3)
  d.ximat = wp.zeros((nworld, mjm.nbody), dtype=wp.mat33)
  d.subtree_com = wp.zeros((nworld, mjm.nbody), dtype=wp.vec3)
  d.geom_xpos = wp.zeros((nworld, mjm.ngeom), dtype=wp.vec3)
  d.geom_xmat = wp.zeros((nworld, mjm.ngeom), dtype=wp.mat33)
  d.site_xpos = wp.zeros((nworld, mjm.nsite), dtype=wp.vec3)
  d.site_xmat = wp.zeros((nworld, mjm.nsite), dtype=wp.mat33)
  d.cinert = wp.zeros((nworld, mjm.nbody), dtype=types.vec10)
  d.cdof = wp.zeros((nworld, mjm.nv), dtype=wp.spatial_vector)
  d.ctrl = wp.zeros((nworld, mjm.nu), dtype=wp.float32)
  d.actuator_velocity = wp.zeros((nworld, mjm.nu), dtype=wp.float32)
  d.actuator_force = wp.zeros((nworld, mjm.nu), dtype=wp.float32)
  d.actuator_length = wp.zeros((nworld, mjm.nu), dtype=wp.float32)
  d.actuator_moment = wp.zeros((nworld, mjm.nu, mjm.nv), dtype=wp.float32)
  d.crb = wp.zeros((nworld, mjm.nbody), dtype=types.vec10)
  if support.is_sparse(mjm):
    d.qM = wp.zeros((nworld, 1, mjm.nM), dtype=wp.float32)
    d.qLD = wp.zeros((nworld, 1, mjm.nM), dtype=wp.float32)
  else:
    d.qM = wp.zeros((nworld, mjm.nv, mjm.nv), dtype=wp.float32)
    d.qLD = wp.zeros((nworld, mjm.nv, mjm.nv), dtype=wp.float32)
  d.act_dot = wp.zeros((nworld, mjm.na), dtype=wp.float32)
  d.act = wp.zeros((nworld, mjm.na), dtype=wp.float32)
  d.qLDiagInv = wp.zeros((nworld, mjm.nv), dtype=wp.float32)
  d.cvel = wp.zeros((nworld, mjm.nbody), dtype=wp.spatial_vector)
  d.cdof_dot = wp.zeros((nworld, mjm.nv), dtype=wp.spatial_vector)
  d.qfrc_bias = wp.zeros((nworld, mjm.nv), dtype=wp.float32)
  d.qfrc_passive = wp.zeros((nworld, mjm.nv), dtype=wp.float32)
  d.qfrc_spring = wp.zeros((nworld, mjm.nv), dtype=wp.float32)
  d.qfrc_damper = wp.zeros((nworld, mjm.nv), dtype=wp.float32)
  d.qfrc_actuator = wp.zeros((nworld, mjm.nv), dtype=wp.float32)
  d.qfrc_smooth = wp.zeros((nworld, mjm.nv), dtype=wp.float32)
  d.qfrc_constraint = wp.zeros((nworld, mjm.nv), dtype=wp.float32)
  d.qacc_smooth = wp.zeros((nworld, mjm.nv), dtype=wp.float32)

  # internal tmp arrays
  d.qfrc_integration = wp.zeros((nworld, mjm.nv), dtype=wp.float32)
  d.qacc_integration = wp.zeros((nworld, mjm.nv), dtype=wp.float32)
  d.qM_integration = wp.zeros_like(d.qM)
  d.qLD_integration = wp.zeros_like(d.qLD)
  d.qLDiagInv_integration = wp.zeros_like(d.qLDiagInv)

  # the result of the broadphase gets stored in this array
  d.max_num_overlaps_per_world = (
    mjm.ngeom * (mjm.ngeom - 1) // 2
  )  # TODO: this is a hack to estimate the maximum number of overlaps per world
  d.broadphase_pairs = wp.zeros((nworld, d.max_num_overlaps_per_world), dtype=wp.vec2i)
  d.result_count = wp.zeros(nworld, dtype=wp.int32)

  # internal broadphase tmp arrays
  d.boxes_sorted = wp.zeros(
    (nworld, mjm.ngeom), dtype=wp.types.matrix(shape=(2, 3), dtype=wp.float32)
  )
  d.data_start = wp.zeros((2 * nworld, mjm.ngeom), dtype=wp.float32)
  d.data_end = wp.zeros((nworld, mjm.ngeom), dtype=wp.float32)
  d.data_indexer = wp.zeros((2 * nworld, mjm.ngeom), dtype=wp.int32)
  d.ranges = wp.zeros((nworld, mjm.ngeom), dtype=wp.int32)
  d.cumulative_sum = wp.zeros(nworld * mjm.ngeom, dtype=wp.int32)
  segment_indices_list = [i * mjm.ngeom for i in range(nworld + 1)]
  d.segment_indices = wp.array(segment_indices_list, dtype=int)

  return d


def put_data(mjm: mujoco.MjModel, mjd: mujoco.MjData, nworld: int = 1) -> types.Data:
  d = types.Data()
  d.nworld = nworld
  d.time = mjd.time

  # TODO(erikfrey): would it be better to tile on the gpu?
  def tile(x):
    return np.tile(x, (nworld,) + (1,) * len(x.shape))

  if support.is_sparse(mjm):
    qM = np.expand_dims(mjd.qM, axis=0)
    qLD = np.expand_dims(mjd.qLD, axis=0)
  else:
    qM = np.zeros((mjm.nv, mjm.nv))
    mujoco.mj_fullM(mjm, qM, mjd.qM)
    qLD = np.linalg.cholesky(qM)

  # TODO(taylorhowell): sparse actuator_moment
  actuator_moment = np.zeros((mjm.nu, mjm.nv))
  mujoco.mju_sparse2dense(
    actuator_moment,
    mjd.actuator_moment,
    mjd.moment_rownnz,
    mjd.moment_rowadr,
    mjd.moment_colind,
  )

  d.qpos = wp.array(tile(mjd.qpos), dtype=wp.float32, ndim=2)
  d.qvel = wp.array(tile(mjd.qvel), dtype=wp.float32, ndim=2)
  d.qfrc_applied = wp.array(tile(mjd.qfrc_applied), dtype=wp.float32, ndim=2)
  d.mocap_pos = wp.array(tile(mjd.mocap_pos), dtype=wp.vec3, ndim=2)
  d.mocap_quat = wp.array(tile(mjd.mocap_quat), dtype=wp.quat, ndim=2)
  d.qacc = wp.array(tile(mjd.qacc), dtype=wp.float32, ndim=2)
  d.xanchor = wp.array(tile(mjd.xanchor), dtype=wp.vec3, ndim=2)
  d.xaxis = wp.array(tile(mjd.xaxis), dtype=wp.vec3, ndim=2)
  d.xmat = wp.array(tile(mjd.xmat), dtype=wp.mat33, ndim=2)
  d.xpos = wp.array(tile(mjd.xpos), dtype=wp.vec3, ndim=2)
  d.xquat = wp.array(tile(mjd.xquat), dtype=wp.quat, ndim=2)
  d.xipos = wp.array(tile(mjd.xipos), dtype=wp.vec3, ndim=2)
  d.ximat = wp.array(tile(mjd.ximat), dtype=wp.mat33, ndim=2)
  d.subtree_com = wp.array(tile(mjd.subtree_com), dtype=wp.vec3, ndim=2)
  d.geom_xpos = wp.array(tile(mjd.geom_xpos), dtype=wp.vec3, ndim=2)
  d.geom_xmat = wp.array(tile(mjd.geom_xmat), dtype=wp.mat33, ndim=2)
  d.site_xpos = wp.array(tile(mjd.site_xpos), dtype=wp.vec3, ndim=2)
  d.site_xmat = wp.array(tile(mjd.site_xmat), dtype=wp.mat33, ndim=2)
  d.cinert = wp.array(tile(mjd.cinert), dtype=types.vec10, ndim=2)
  d.cdof = wp.array(tile(mjd.cdof), dtype=wp.spatial_vector, ndim=2)
  d.crb = wp.array(tile(mjd.crb), dtype=types.vec10, ndim=2)
  d.qM = wp.array(tile(qM), dtype=wp.float32, ndim=3)
  d.qLD = wp.array(tile(qLD), dtype=wp.float32, ndim=3)
  d.qLDiagInv = wp.array(tile(mjd.qLDiagInv), dtype=wp.float32, ndim=2)
  d.ctrl = wp.array(tile(mjd.ctrl), dtype=wp.float32, ndim=2)
  d.actuator_velocity = wp.array(tile(mjd.actuator_velocity), dtype=wp.float32, ndim=2)
  d.actuator_force = wp.array(tile(mjd.actuator_force), dtype=wp.float32, ndim=2)
  d.actuator_length = wp.array(tile(mjd.actuator_length), dtype=wp.float32, ndim=2)
  d.actuator_moment = wp.array(tile(actuator_moment), dtype=wp.float32, ndim=3)
  d.cvel = wp.array(tile(mjd.cvel), dtype=wp.spatial_vector, ndim=2)
  d.cdof_dot = wp.array(tile(mjd.cdof_dot), dtype=wp.spatial_vector, ndim=2)
  d.qfrc_bias = wp.array(tile(mjd.qfrc_bias), dtype=wp.float32, ndim=2)
  d.qfrc_passive = wp.array(tile(mjd.qfrc_passive), dtype=wp.float32, ndim=2)
  d.qfrc_spring = wp.array(tile(mjd.qfrc_spring), dtype=wp.float32, ndim=2)
  d.qfrc_damper = wp.array(tile(mjd.qfrc_damper), dtype=wp.float32, ndim=2)
  d.qfrc_actuator = wp.array(tile(mjd.qfrc_actuator), dtype=wp.float32, ndim=2)
  d.qfrc_smooth = wp.array(tile(mjd.qfrc_smooth), dtype=wp.float32, ndim=2)
  d.qfrc_constraint = wp.array(tile(mjd.qfrc_constraint), dtype=wp.float32, ndim=2)
  d.qacc_smooth = wp.array(tile(mjd.qacc_smooth), dtype=wp.float32, ndim=2)
  d.act = wp.array(tile(mjd.act), dtype=wp.float32, ndim=2)
  d.act_dot = wp.array(tile(mjd.act_dot), dtype=wp.float32, ndim=2)

  # internal tmp arrays
  d.qfrc_integration = wp.zeros((nworld, mjm.nv), dtype=wp.float32)
  d.qacc_integration = wp.zeros((nworld, mjm.nv), dtype=wp.float32)
  d.qM_integration = wp.zeros_like(d.qM)
  d.qLD_integration = wp.zeros_like(d.qLD)
  d.qLDiagInv_integration = wp.zeros_like(d.qLDiagInv)

  # the result of the broadphase gets stored in this array
  d.max_num_overlaps_per_world = mjm.ngeom * (mjm.ngeom - 1) // 2
  d.broadphase_pairs = wp.zeros((nworld, d.max_num_overlaps_per_world), dtype=wp.vec2i)
  d.result_count = wp.zeros(nworld, dtype=wp.int32)

  # internal broadphase tmp arrays
  d.boxes_sorted = wp.zeros(
    (nworld, mjm.ngeom), dtype=wp.types.matrix(shape=(2, 3), dtype=wp.float32)
  )
  d.data_start = wp.zeros((2 * nworld, mjm.ngeom), dtype=wp.float32)
  d.data_end = wp.zeros((nworld, mjm.ngeom), dtype=wp.float32)
  d.data_indexer = wp.zeros((2 * nworld, mjm.ngeom), dtype=wp.int32)
  d.ranges = wp.zeros((nworld, mjm.ngeom), dtype=wp.int32)
  d.cumulative_sum = wp.zeros(nworld * mjm.ngeom, dtype=wp.int32)
  segment_indices_list = [i * mjm.ngeom for i in range(nworld + 1)]
  d.segment_indices = wp.array(segment_indices_list, dtype=int)

  return d<|MERGE_RESOLUTION|>--- conflicted
+++ resolved
@@ -134,11 +134,6 @@
   m.dof_Madr = wp.array(mjm.dof_Madr, dtype=wp.int32, ndim=1)
   m.dof_armature = wp.array(mjm.dof_armature, dtype=wp.float32, ndim=1)
   m.dof_damping = wp.array(mjm.dof_damping, dtype=wp.float32, ndim=1)
-<<<<<<< HEAD
-  m.geom_aabb = wp.array(
-    mjm.geom_aabb, dtype=wp.types.matrix(shape=(2, 3), dtype=wp.float32), ndim=1
-  )
-=======
   m.actuator_trntype = wp.array(mjm.actuator_trntype, dtype=wp.int32, ndim=1)
   m.actuator_trnid = wp.array(mjm.actuator_trnid, dtype=wp.int32, ndim=2)
   m.actuator_ctrllimited = wp.array(mjm.actuator_ctrllimited, dtype=wp.bool, ndim=1)
@@ -153,7 +148,10 @@
   m.actuator_actadr = wp.array(mjm.actuator_actadr, dtype=wp.int32, ndim=1)
   m.actuator_dyntype = wp.array(mjm.actuator_dyntype, dtype=wp.int32, ndim=1)
   m.actuator_dynprm = wp.array(mjm.actuator_dynprm, dtype=types.vec10f, ndim=1)
->>>>>>> c81daa30
+
+  m.geom_aabb = wp.array(
+    mjm.geom_aabb, dtype=wp.types.matrix(shape=(2, 3), dtype=wp.float32), ndim=1
+  )
 
   return m
 
