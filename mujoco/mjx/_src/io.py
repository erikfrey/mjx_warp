--- conflicted
+++ resolved
@@ -454,10 +454,7 @@
   if nworld * mjd.nefc > njmax:
     raise ValueError("nworld * nefc > njmax")
 
-<<<<<<< HEAD
   d.ncon = wp.array([mjd.ncon], dtype=wp.int32, ndim=1)
-=======
->>>>>>> 701ff857
   d.nl = mjd.nl
   d.nefc = wp.zeros(1, dtype=wp.int32)
   d.time = mjd.time
