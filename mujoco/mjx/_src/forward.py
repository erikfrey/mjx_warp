from typing import Optional

import warp as wp

from . import math
from . import smooth
from . import types


@wp.func
def quat_integrate_wp(q: wp.quat, v: wp.vec3, dt: wp.float32) -> wp.quat:
  """Integrates a quaternion given angular velocity and dt."""
  norm_ = wp.length(v)
  v = wp.normalize(v)  # does that need proper zero gradient handling?
  angle = dt * norm_

  q_res = math.axis_angle_to_quat(v, angle)
  q_res = math.mul_quat(q, q_res)

  return wp.normalize(q_res)


WarpMjMinVal = wp.constant(1e-15)


@wp.kernel
def next_activation(
    m: types.Model, d: types.Data, act_dot_in: wp.array2d(dtype=wp.float32)
):
  worldId, tid = wp.tid()

  # get the high/low range for each actuator state
  limited = m.actuator_actlimited[tid]
  range_low = wp.select(limited, -wp.inf, m.actuator_actrange[tid, 0])
  range_high = wp.select(limited, wp.inf, m.actuator_actrange[tid, 1])

  # get the actual actuation - skip if -1 (means stateless actuator)
  act_adr = m.actuator_actadr[tid]
  if act_adr == -1:
    return

  acts = d.act[worldId]
  acts_dot = act_dot_in[worldId]

  act = acts[act_adr]
  act_dot = acts_dot[act_adr]

  # check dynType
  dyn_type = m.actuator_dyntype[tid]
  dyn_prm = m.actuator_dynprm[tid, 0]

  # advance the actuation
  if dyn_type == 3:  # wp.static(WarpDynType.FILTEREXACT):
    tau = wp.select(
        dyn_prm < wp.static(WarpMjMinVal), dyn_prm, wp.static(WarpMjMinVal)
    )
    act = act + act_dot * tau * (1.0 - wp.exp(-m.timestep / tau))
  else:
    act = act + act_dot * m.timestep

  # apply limits
  wp.clamp(act, range_low, range_high)

  acts[act_adr] = act


@wp.kernel
def advance_velocities(
    m: types.Model, d: types.Data, qacc: wp.array2d(dtype=wp.float32)
):
  worldId, tid = wp.tid()
  d.qvel[worldId, tid] = d.qvel[worldId, tid] + qacc[worldId, tid] * m.timestep


@wp.kernel
def integrate_joint_positions(
    m: types.Model, d: types.Data, qvel_in: wp.array2d(dtype=wp.float32)
):
  worldId, tid = wp.tid()

  jnt_type = m.jnt_type[tid]
  qpos_adr = m.jnt_qposadr[tid]
  dof_adr = m.jnt_dofadr[tid]
  qpos = d.qpos[worldId]
  qvel = qvel_in[worldId]

  if jnt_type == 0:  # free joint
    qpos_pos = wp.vec3(qpos[qpos_adr], qpos[qpos_adr + 1], qpos[qpos_adr + 2])
    qvel_lin = wp.vec3(qvel[dof_adr], qvel[dof_adr + 1], qvel[dof_adr + 2])

    qpos_new = qpos_pos + m.timestep * qvel_lin

    qpos_quat = wp.quat(
        qpos[qpos_adr + 3],
        qpos[qpos_adr + 4],
        qpos[qpos_adr + 5],
        qpos[qpos_adr + 6],
    )
    qvel_ang = wp.vec3(qvel[dof_adr + 3], qvel[dof_adr + 4], qvel[dof_adr + 5])

    qpos_quat_new = quat_integrate_wp(qpos_quat, qvel_ang, m.timestep)

    qpos[qpos_adr] = qpos_new[0]
    qpos[qpos_adr + 1] = qpos_new[1]
    qpos[qpos_adr + 2] = qpos_new[2]
    qpos[qpos_adr + 3] = qpos_quat_new[0]
    qpos[qpos_adr + 4] = qpos_quat_new[1]
    qpos[qpos_adr + 5] = qpos_quat_new[2]
    qpos[qpos_adr + 6] = qpos_quat_new[3]

  elif jnt_type == 1:  # ball joint
    qpos_quat = wp.quat(
        qpos[qpos_adr],
        qpos[qpos_adr + 1],
        qpos[qpos_adr + 2],
        qpos[qpos_adr + 3],
    )
    qvel_ang = wp.vec3(qvel[dof_adr], qvel[dof_adr + 1], qvel[dof_adr + 2])

    qpos_quat_new = quat_integrate_wp(qpos_quat, qvel_ang, m.timestep)

    qpos[qpos_adr] = qpos_quat_new[0]
    qpos[qpos_adr + 1] = qpos_quat_new[1]
    qpos[qpos_adr + 2] = qpos_quat_new[2]
    qpos[qpos_adr + 3] = qpos_quat_new[3]

  else:  # if jnt_type in (JointType.HINGE, JointType.SLIDE):
    qpos[qpos_adr] = qpos[qpos_adr] + m.timestep * qvel[dof_adr]


def _advance(
    m: types.Model,
    d: types.Data,
    act_dot: wp.array,
    qacc: wp.array,
    qvel: Optional[wp.array] = None,
) -> types.Data:
  """Advance state and time given activation derivatives and acceleration."""

  # skip if no stateful actuators.
  if m.na:
    wp.launch(next_activation, dim=(d.nworld, m.nu), inputs=[m, d, act_dot])

  wp.launch(advance_velocities, dim=(d.nworld, m.nv), inputs=[m, d, qacc])

  # advance positions with qvel if given, d.qvel otherwise (semi-implicit)
  if qvel is not None:
    qvel_in = qvel
  else:
    qvel_in = d.qvel

  wp.launch(
      integrate_joint_positions, dim=(d.nworld, m.njnt), inputs=[m, d, qvel_in]
  )

  d.time = d.time + m.timestep

  return d


def euler(m: types.Model, d: types.Data) -> types.Data:
  """Euler integrator, semi-implicit in velocity."""
  # integrate damping implicitly

  def add_damping_sum_qfrc(m: types.Model, d: types.Data, is_sparse: bool):

    @wp.kernel
    def add_damping_sum_qfrc_kernel(m: types.Model, d: types.Data):
      worldId, tid = wp.tid()

      if (wp.static(is_sparse)):
        dof_Madr = m.dof_Madr[tid]
        d.qM_integration[worldId, 0, dof_Madr] += m.timestep * m.dof_damping[dof_Madr]
      else:
        d.qM_integration[worldId, tid, tid] += m.timestep * m.dof_damping[tid]

      d.qfrc_integration[worldId, tid] = (
          d.qfrc_smooth[worldId, tid] + d.qfrc_constraint[worldId, tid]
      )
    
    wp.launch(add_damping_sum_qfrc_kernel, dim=(d.nworld, m.nv), inputs=[m, d])

  wp.copy(d.qacc_integration, d.qacc)
  wp.copy(d.qM_integration, d.qM) # might be better to do a dense kernel and add damping there.

  if not m.opt.disableflags & types.MJ_DSBL_EULERDAMP:    
    add_damping_sum_qfrc(m, d, m.opt.is_sparse)
<<<<<<< HEAD
    smooth.factor_m(m, d)
    d.qacc_eulerdamp = smooth.solve_m(m, d, d.qfrc_eulerdamp, d.qacc_eulerdamp)
  return _advance(m, d, d.act_dot, d.qacc_eulerdamp)

def implicit(m: types.Model, d: types.Data) -> types.Data:
  """Integrates fully implicit in velocity."""
  
  @wp.kernel
  def actuator_bias_gain_vel(m: types.Model, d: types.Data):
    worldid, tid = wp.tid()

    bias_vel = 0.0
    gain_vel = 0.0

    actuator_biastype = m.actuator_biastype[tid]
    actuator_gaintype = m.actuator_gaintype[tid]
    actuator_dyntype = m.actuator_dyntype[tid]

    if actuator_biastype == BiasType.AFFINE:
      bias_vel = m.actuator_biasprm[tid, 2]

    if actuator_gaintype == GainType.AFFINE:
      gain_vel = m.actuator_gainprm[tid, 2]
    
    ctrl = d.ctrl[worldid, tid]

    if actuator_dyntype != DynType.NONE:
      ctrl = d.act[worldid, tid]

    vel[worldid, tid] = bias_vel + gain_vel * ctrl

  @wp.kernel
  def qderiv_add_damping(m: types.Model, d: types.Data, qderiv: wp.array3d(dtype=wp.float32)):
    worldid, tid = wp.tid()
    qderiv[worldid, tid, tid] = qderiv[worldid, tid, tid] - m.dof_damping[tid]

  @wp.kernel
  def subtract_qderiv_M(m: types.Model, m_temp: wp.array3d(dtype=wp.float32), qderiv: wp.array3d(dtype=wp.float32)):
    worldid, i, j = wp.tid()
    m_temp[worldid, i, j] = m_temp[worldid, i, j] - m.opt.timestep * qderiv[worldid, i, j]

  @wp.kernel
  def sum_qfrc_smooth_constraint(m: types.Model, d: types.Data, qfrc_out: wp.array(dtype=wp.float32)):
    worldid, tid = wp.tid()
    qfrc_out[worldid, tid] = d.qfrc_smooth[worldid, tid] + d.qfrc_constraint[worldid, tid]

  
  # do we need this here?
  qderiv = wp.zeros(shape=(m.nworld, m.nv, m.nv), dtype=wp.float32)
  qderiv_filled = False

  # qDeriv += d qfrc_actuator / d qvel
  if not m.opt.disableflags & types.MJ_DSBL_ACTUATION:
    vel = wp.zeros(shape=(m.nworld, m.nu), dtype=wp.float32) # todo: remove
    wp.launch(actuator_bias_gain_vel, dim=(m.nworld, m.nu), inputs=[m, d, vel])
    qderiv_filled = True

    qderiv = d.actuator_moment.T @ jp.diag(vel) @ d.actuator_moment

  # qDeriv += d qfrc_passive / d qvel
  if not m.opt.disableflags & types.MJ_DSBL_PASSIVE:
    # add damping to qderiv
    wp.launch(qderiv_add_damping, dim=(m.nworld, m.nv), inputs=[m, d, qderiv])
    qderiv_filled = True
    # TODO: tendon
    # TODO: fluid drag, not supported in MJX right now

  wp.clone(qacc, d.qacc) 

  if qderiv_filled:
    if (m.opt.is_sparse):
      pass #todo
    else:
      qm_temp = wp.clone(d.qM)
      wp.launch(subtract_qderiv_M, dim=(m.nworld, m.nv, m.nv), inputs=[m, qderiv, qm_temp])
    
    qfrc = wp.zeros(shape=(m.nworld, m.nv), dtype=wp.float32)
    qfrc = wp.launch(sum_qfrc_smooth_constraint, dim=(m.nworld, m.nv), inputs=[m, d, qfrc])
    qLD_temp = smooth.factor_m(m, d, qM_temp, qLD_temp)
    qacc = smooth.solve_m(m, d, dfrc, qacc)

  return _advance(m, d, d.act_dot, qacc)
=======
    smooth.factor_m(m, d, d.qM_integration, d.qLD_integration, d.qLDiagInv_integration)
    smooth.solve_m(m, d, d.qLD_integration, d.qLDiagInv_integration, d.qfrc_integration, d.qacc_integration)
  return _advance(m, d, d.act_dot, d.qacc_integration)
>>>>>>> 33e70121
<|MERGE_RESOLUTION|>--- conflicted
+++ resolved
@@ -185,10 +185,9 @@
 
   if not m.opt.disableflags & types.MJ_DSBL_EULERDAMP:    
     add_damping_sum_qfrc(m, d, m.opt.is_sparse)
-<<<<<<< HEAD
-    smooth.factor_m(m, d)
-    d.qacc_eulerdamp = smooth.solve_m(m, d, d.qfrc_eulerdamp, d.qacc_eulerdamp)
-  return _advance(m, d, d.act_dot, d.qacc_eulerdamp)
+    smooth.factor_m(m, d, d.qM_integration, d.qLD_integration, d.qLDiagInv_integration)
+    smooth.solve_m(m, d, d.qLD_integration, d.qLDiagInv_integration, d.qfrc_integration, d.qacc_integration)
+  return _advance(m, d, d.act_dot, d.qacc_integration)
 
 def implicit(m: types.Model, d: types.Data) -> types.Data:
   """Integrates fully implicit in velocity."""
@@ -267,9 +266,4 @@
     qLD_temp = smooth.factor_m(m, d, qM_temp, qLD_temp)
     qacc = smooth.solve_m(m, d, dfrc, qacc)
 
-  return _advance(m, d, d.act_dot, qacc)
-=======
-    smooth.factor_m(m, d, d.qM_integration, d.qLD_integration, d.qLDiagInv_integration)
-    smooth.solve_m(m, d, d.qLD_integration, d.qLDiagInv_integration, d.qfrc_integration, d.qacc_integration)
-  return _advance(m, d, d.act_dot, d.qacc_integration)
->>>>>>> 33e70121
+  return _advance(m, d, d.act_dot, qacc)