# Copyright 2025 The Physics-Next Project Developers
#
# Licensed under the Apache License, Version 2.0 (the "License");
# you may not use this file except in compliance with the License.
# You may obtain a copy of the License at
#
#     http://www.apache.org/licenses/LICENSE-2.0
#
# Unless required by applicable law or agreed to in writing, software
# distributed under the License is distributed on an "AS IS" BASIS,
# WITHOUT WARRANTIES OR CONDITIONS OF ANY KIND, either express or implied.
# See the License for the specific language governing permissions and
# limitations under the License.
# ==============================================================================

from typing import Optional

import warp as wp

from . import math
from . import passive
from . import smooth

<<<<<<< HEAD
from .types import array2df
from .types import array3df
=======
from .types import array2df, array3df
>>>>>>> c81daa30
from .types import Model
from .types import Data
from .types import MJ_MINVAL
from .types import MJ_DSBL_EULERDAMP
from .types import MJ_DSBL_ACTUATION
from .types import MJ_DSBL_PASSIVE
from .types import MJ_BIASTYPE_AFFINE
from .types import MJ_GAINTYPE_AFFINE
from .types import MJ_DYNTYPE_NONE


def _advance(
  m: Model,
  d: Data,
  act_dot: wp.array,
  qacc: wp.array,
  qvel: Optional[wp.array] = None,
) -> Data:
  """Advance state and time given activation derivatives and acceleration."""

  # TODO(team): can we assume static timesteps?

  @wp.kernel
  def next_activation(
    m: Model,
    d: Data,
    act_dot_in: array2df,
  ):
    worldId, actid = wp.tid()

    # get the high/low range for each actuator state
    limited = m.actuator_actlimited[actid]
    range_low = wp.select(limited, -wp.inf, m.actuator_actrange[actid][0])
    range_high = wp.select(limited, wp.inf, m.actuator_actrange[actid][1])

    # get the actual actuation - skip if -1 (means stateless actuator)
    act_adr = m.actuator_actadr[actid]
    if act_adr == -1:
      return

    acts = d.act[worldId]
    acts_dot = act_dot_in[worldId]

    act = acts[act_adr]
    act_dot = acts_dot[act_adr]

    # check dynType
    dyn_type = m.actuator_dyntype[actid]
    dyn_prm = m.actuator_dynprm[actid][0]

    # advance the actuation
    if dyn_type == 3:  # wp.static(WarpDynType.FILTEREXACT):
      tau = wp.select(dyn_prm < MJ_MINVAL, dyn_prm, MJ_MINVAL)
      act = act + act_dot * tau * (1.0 - wp.exp(-m.opt.timestep / tau))
    else:
      act = act + act_dot * m.opt.timestep

    # apply limits
    wp.clamp(act, range_low, range_high)

    acts[act_adr] = act

  @wp.kernel
  def advance_velocities(m: Model, d: Data, qacc: array2df):
    worldId, tid = wp.tid()
    d.qvel[worldId, tid] = d.qvel[worldId, tid] + qacc[worldId, tid] * m.opt.timestep

  @wp.kernel
  def integrate_joint_positions(m: Model, d: Data, qvel_in: array2df):
    worldId, jntid = wp.tid()

    jnt_type = m.jnt_type[jntid]
    qpos_adr = m.jnt_qposadr[jntid]
    dof_adr = m.jnt_dofadr[jntid]
    qpos = d.qpos[worldId]
    qvel = qvel_in[worldId]

    if jnt_type == 0:  # free joint
      qpos_pos = wp.vec3(qpos[qpos_adr], qpos[qpos_adr + 1], qpos[qpos_adr + 2])
      qvel_lin = wp.vec3(qvel[dof_adr], qvel[dof_adr + 1], qvel[dof_adr + 2])

      qpos_new = qpos_pos + m.opt.timestep * qvel_lin

      qpos_quat = wp.quat(
        qpos[qpos_adr + 3],
        qpos[qpos_adr + 4],
        qpos[qpos_adr + 5],
        qpos[qpos_adr + 6],
      )
      qvel_ang = wp.vec3(qvel[dof_adr + 3], qvel[dof_adr + 4], qvel[dof_adr + 5])

      qpos_quat_new = math.quat_integrate(qpos_quat, qvel_ang, m.opt.timestep)

      qpos[qpos_adr] = qpos_new[0]
      qpos[qpos_adr + 1] = qpos_new[1]
      qpos[qpos_adr + 2] = qpos_new[2]
      qpos[qpos_adr + 3] = qpos_quat_new[0]
      qpos[qpos_adr + 4] = qpos_quat_new[1]
      qpos[qpos_adr + 5] = qpos_quat_new[2]
      qpos[qpos_adr + 6] = qpos_quat_new[3]

    elif jnt_type == 1:  # ball joint
      qpos_quat = wp.quat(
        qpos[qpos_adr],
        qpos[qpos_adr + 1],
        qpos[qpos_adr + 2],
        qpos[qpos_adr + 3],
      )
      qvel_ang = wp.vec3(qvel[dof_adr], qvel[dof_adr + 1], qvel[dof_adr + 2])

      qpos_quat_new = math.quat_integrate(qpos_quat, qvel_ang, m.opt.timestep)

      qpos[qpos_adr] = qpos_quat_new[0]
      qpos[qpos_adr + 1] = qpos_quat_new[1]
      qpos[qpos_adr + 2] = qpos_quat_new[2]
      qpos[qpos_adr + 3] = qpos_quat_new[3]

    else:  # if jnt_type in (JointType.HINGE, JointType.SLIDE):
      qpos[qpos_adr] = qpos[qpos_adr] + m.opt.timestep * qvel[dof_adr]

  # skip if no stateful actuators.
  if m.na:
    wp.launch(next_activation, dim=(d.nworld, m.nu), inputs=[m, d, act_dot])

  wp.launch(advance_velocities, dim=(d.nworld, m.nv), inputs=[m, d, qacc])

  # advance positions with qvel if given, d.qvel otherwise (semi-implicit)
  if qvel is not None:
    qvel_in = qvel
  else:
    qvel_in = d.qvel

  wp.launch(integrate_joint_positions, dim=(d.nworld, m.njnt), inputs=[m, d, qvel_in])

  d.time = d.time + m.opt.timestep
  return d


def euler(m: Model, d: Data) -> Data:
  """Euler integrator, semi-implicit in velocity."""
  # integrate damping implicitly

  def add_damping_sum_qfrc(m: Model, d: Data, is_sparse: bool):
    @wp.kernel
    def add_damping_sum_qfrc_kernel_sparse(m: Model, d: Data):
      worldId, tid = wp.tid()

      dof_Madr = m.dof_Madr[tid]
      d.qM_integration[worldId, 0, dof_Madr] += m.opt.timestep * m.dof_damping[dof_Madr]

      d.qfrc_integration[worldId, tid] = (
        d.qfrc_smooth[worldId, tid] + d.qfrc_constraint[worldId, tid]
      )

    @wp.kernel
    def add_damping_sum_qfrc_kernel_dense(m: Model, d: Data):
      worldid, i, j = wp.tid()

      damping = wp.select(i == j, 0.0, m.opt.timestep * m.dof_damping[i])
      d.qM_integration[worldid, i, j] = d.qM[worldid, i, j] + damping

      if i == 0:
        d.qfrc_integration[worldid, j] = (
          d.qfrc_smooth[worldid, j] + d.qfrc_constraint[worldid, j]
        )

    if is_sparse:
      wp.copy(d.qM_integration, d.qM)
      wp.launch(add_damping_sum_qfrc_kernel_sparse, dim=(d.nworld, m.nv), inputs=[m, d])
    else:
      wp.launch(
        add_damping_sum_qfrc_kernel_dense, dim=(d.nworld, m.nv, m.nv), inputs=[m, d]
      )

  if not m.opt.disableflags & MJ_DSBL_EULERDAMP:
    add_damping_sum_qfrc(m, d, m.opt.is_sparse)
    smooth.factor_i(m, d, d.qM_integration, d.qLD_integration, d.qLDiagInv_integration)
    smooth.solve_LD(
      m,
      d,
      d.qLD_integration,
      d.qLDiagInv_integration,
      d.qacc_integration,
      d.qfrc_integration,
    )
    return _advance(m, d, d.act_dot, d.qacc_integration)

  return _advance(m, d, d.act_dot, d.qacc)


def implicit(m: Model, d: Data) -> Data:
  """Integrates fully implicit in velocity."""

  @wp.kernel
  def actuator_bias_gain_vel(m: Model, d: Data, vel: array2df):
    worldid, actid = wp.tid()

    bias_vel = 0.0
    gain_vel = 0.0

    actuator_biastype = m.actuator_biastype[actid]
    actuator_gaintype = m.actuator_gaintype[actid]
    actuator_dyntype = m.actuator_dyntype[actid]

    if actuator_biastype == MJ_BIASTYPE_AFFINE:
      bias_vel = m.actuator_biasprm[actid, 2]

    if actuator_gaintype == MJ_GAINTYPE_AFFINE:
      gain_vel = m.actuator_gainprm[actid, 2]

    ctrl = d.ctrl[worldid, actid]

    if actuator_dyntype != MJ_DYNTYPE_NONE:
      ctrl = d.act[worldid, actid]

    vel[worldid, actid] = bias_vel + gain_vel * ctrl

  def qderiv_actuator_moment(m: Model, d: Data, qderiv: array3df, vel: array2df):

    block_dim = 32
    tilesize = m.nu

    @wp.kernel
    def qderiv_actuator_moment_kernel(m: Model, d: Data, qderiv: array3df, vel: array2df):
      worldid = wp.tid()
      actuator_moment_tile = wp.tile_load(d.actuator_moment[worldid], shape=(tilesize, tilesize))
      actuator_moment_T = wp.tile_transpose(actuator_moment_tile)
      zeros = wp.tile_zeros(shape=(tilesize, tilesize), dtype=wp.float32)
      vel_tile = wp.tile_load(vel[worldid], shape=(tilesize))
      diag = wp.tile_diag_add(zeros, vel_tile)
      amTVel = wp.tile_matmul(actuator_moment_T, diag)
      qderiv_tile = wp.tile_matmul(amTVel, actuator_moment_tile)
      wp.tile_store(qderiv[worldid], qderiv_tile)

    wp.launch_tiled(qderiv_actuator_moment_kernel, dim=(d.nworld), inputs=[m, d, qderiv, vel], block_dim=block_dim)

  @wp.kernel
  def qderiv_add_damping(
    m: Model, d: Data, qderiv: array3df
  ):
    worldid, tid = wp.tid()
    qderiv[worldid, tid, tid] = qderiv[worldid, tid, tid] - m.dof_damping[tid]

  def add_qderiv_sum_qfrc(m: Model, d: Data, qderiv: array3df, is_sparse):

    @wp.kernel
    def add_qderiv_sum_qfrc_kernel_dense(m: Model, d: Data, qderiv: array3df):
      worldid, i, j = wp.tid()

      d.qM_integration[worldid, i, j] = d.qM[worldid, i, j] - m.opt.timestep * qderiv[worldid, i, j]

      if i == 0:
        d.qfrc_integration[worldid, j] = (
          d.qfrc_smooth[worldid, j] + d.qfrc_constraint[worldid, j]
        )

    if is_sparse:
      pass
    else:
      wp.launch(add_qderiv_sum_qfrc_kernel_dense, dim=(d.nworld, m.nv, m.nv), inputs=[m, d, qderiv])


  # do we need this here?
  qderiv = wp.zeros(shape=(d.nworld, m.nv, m.nv), dtype=wp.float32)
  qderiv_filled = False

  # qDeriv += d qfrc_actuator / d qvel
  if not m.opt.disableflags & MJ_DSBL_ACTUATION:
    vel = wp.zeros(shape=(d.nworld, m.nu), dtype=wp.float32)  # todo: remove
    wp.launch(actuator_bias_gain_vel, dim=(d.nworld, m.nu), inputs=[m, d, vel])
    qderiv_filled = True

    qderiv_actuator_moment(m, d, qderiv, vel)

  # qDeriv += d qfrc_passive / d qvel
  if not m.opt.disableflags & MJ_DSBL_PASSIVE:
    # add damping to qderiv
    wp.launch(qderiv_add_damping, dim=(d.nworld, m.nv), inputs=[m, d, qderiv])
    qderiv_filled = True
    # TODO: tendon
    # TODO: fluid drag, not supported in MJX right now

  if qderiv_filled:
    add_qderiv_sum_qfrc(m, d, qderiv, m.opt.is_sparse)
    smooth.factor_i(m, d, d.qM_integration, d.qLD_integration, d.qLDiagInv_integration)
    smooth.solve_LD(m, d, d.qLD_integration, d.qLDiagInv_integration, d.qfrc_integration, d.qacc_integration)
    smooth.solve_LD(m, d, d.qLD_integration, d.qLDiagInv_integration, d.qacc_integration, d.qfrc_integration)

    return _advance(m, d, d.act_dot, d.qacc_integration)

  return _advance(m, d, d.act_dot, d.qacc)


def fwd_position(m: Model, d: Data):
  """Position-dependent computations."""

  smooth.kinematics(m, d)
  smooth.com_pos(m, d)
  # TODO(team): smooth.camlight
  # TODO(team): smooth.tendon
  smooth.crb(m, d)
  smooth.factor_m(m, d)
  # TODO(team): collision_driver.collision
  # TODO(team): constraint.make_constraint
  smooth.transmission(m, d)


def fwd_velocity(m: Model, d: Data):
  """Velocity-dependent computations."""

  # TODO(team): tile operations?
  d.actuator_velocity.zero_()

  @wp.kernel
  def _actuator_velocity(d: Data):
    worldid, actid, dofid = wp.tid()
    moment = d.actuator_moment[worldid, actid]
    qvel = d.qvel[worldid]
    wp.atomic_add(d.actuator_velocity[worldid], actid, moment[dofid] * qvel[dofid])

  wp.launch(_actuator_velocity, dim=(d.nworld, m.nu, m.nv), inputs=[d])

  smooth.com_vel(m, d)
  passive.passive(m, d)
  smooth.rne(m, d)


def fwd_actuation(m: Model, d: Data):
  """Actuation-dependent computations."""
  if not m.nu:
    return

  # TODO support stateful actuators

  @wp.kernel
  def _force(
    m: Model,
    ctrl: array2df,
    # outputs
    force: array2df,
  ):
    worldid, dofid = wp.tid()
    gain = m.actuator_gainprm[dofid, 0]
    bias = m.actuator_biasprm[dofid, 0]
    # TODO support gain types other than FIXED
    c = ctrl[worldid, dofid]
    if m.actuator_ctrllimited[dofid]:
      r = m.actuator_ctrlrange[dofid]
      c = wp.clamp(c, r[0], r[1])
    f = gain * c + bias
    if m.actuator_forcelimited[dofid]:
      r = m.actuator_forcerange[dofid]
      f = wp.clamp(f, r[0], r[1])
    force[worldid, dofid] = f

  wp.launch(
    _force, dim=[d.nworld, m.nu], inputs=[m, d.ctrl], outputs=[d.actuator_force]
  )

  @wp.kernel
  def _qfrc(m: Model, moment: array3df, force: array2df, qfrc: array2df):
    worldid, vid = wp.tid()

    s = float(0.0)
    for uid in range(m.nu):
      # TODO consider using Tile API or transpose moment for better access pattern
      s += moment[worldid, uid, vid] * force[worldid, uid]
    jntid = m.dof_jntid[vid]
    if m.jnt_actfrclimited[jntid]:
      r = m.jnt_actfrcrange[jntid]
      s = wp.clamp(s, r[0], r[1])
    qfrc[worldid, vid] = s

  wp.launch(
    _qfrc,
    dim=(d.nworld, m.nv),
    inputs=[m, d.actuator_moment, d.actuator_force],
    outputs=[d.qfrc_actuator],
  )

  # TODO actuator-level gravity compensation, skip if added as passive force

  return d


def fwd_acceleration(m: Model, d: Data):
  """Add up all non-constraint forces, compute qacc_smooth."""

  qfrc_applied = d.qfrc_applied
  # TODO(team) += support.xfrc_accumulate(m, d)

  @wp.kernel
  def _qfrc_smooth(d: Data, qfrc_applied: wp.array(ndim=2, dtype=wp.float32)):
    worldid, dofid = wp.tid()
    d.qfrc_smooth[worldid, dofid] = (
      d.qfrc_passive[worldid, dofid]
      - d.qfrc_bias[worldid, dofid]
      + d.qfrc_actuator[worldid, dofid]
      + qfrc_applied[worldid, dofid]
    )

  wp.launch(_qfrc_smooth, dim=(d.nworld, m.nv), inputs=[d, qfrc_applied])

  smooth.solve_m(m, d, d.qacc_smooth, d.qfrc_smooth)


def forward(m: Model, d: Data):
  """Forward dynamics."""

  fwd_position(m, d)
  # TODO(team): sensor.sensor_pos
  fwd_velocity(m, d)
  # TODO(team): sensor.sensor_vel
  fwd_actuation(m, d)
  fwd_acceleration(m, d)
  # TODO(team): sensor.sensor_acc

  # if nefc == 0
  wp.copy(d.qacc, d.qacc_smooth)

  # TODO(team): solver.solve<|MERGE_RESOLUTION|>--- conflicted
+++ resolved
@@ -21,12 +21,7 @@
 from . import passive
 from . import smooth
 
-<<<<<<< HEAD
-from .types import array2df
-from .types import array3df
-=======
 from .types import array2df, array3df
->>>>>>> c81daa30
 from .types import Model
 from .types import Data
 from .types import MJ_MINVAL
