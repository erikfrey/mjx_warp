# Copyright 2025 The Physics-Next Project Developers
#
# Licensed under the Apache License, Version 2.0 (the "License");
# you may not use this file except in compliance with the License.
# You may obtain a copy of the License at
#
#     http://www.apache.org/licenses/LICENSE-2.0
#
# Unless required by applicable law or agreed to in writing, software
# distributed under the License is distributed on an "AS IS" BASIS,
# WITHOUT WARRANTIES OR CONDITIONS OF ANY KIND, either express or implied.
# See the License for the specific language governing permissions and
# limitations under the License.
# ==============================================================================

from typing import Optional

import warp as wp
import mujoco

from . import constraint
from . import math
from . import passive
from . import smooth
from . import solver
from . import collision_driver
from . import kernel

from .types import array2df, array3df
from .types import Model
from .types import Data
from .types import MJ_MINVAL
from .types import DisableBit
from .types import JointType
from .types import DynType
from .types import BiasType
from .types import GainType
from .support import xfrc_accumulate
from .warp_util import event_scope


def _advance(
  m: Model, d: Data, act_dot: wp.array, qacc: wp.array, qvel: Optional[wp.array] = None
):
  """Advance state and time given activation derivatives and acceleration."""

  # TODO(team): can we assume static timesteps?

  @kernel
  def next_activation(
    m: Model,
    d: Data,
    act_dot_in: array2df,
  ):
    worldId, actid = wp.tid()

    # get the high/low range for each actuator state
    limited = m.actuator_actlimited[actid]
    range_low = wp.select(limited, -wp.inf, m.actuator_actrange[actid][0])
    range_high = wp.select(limited, wp.inf, m.actuator_actrange[actid][1])

    # get the actual actuation - skip if -1 (means stateless actuator)
    act_adr = m.actuator_actadr[actid]
    if act_adr == -1:
      return

    acts = d.act[worldId]
    acts_dot = act_dot_in[worldId]

    act = acts[act_adr]
    act_dot = acts_dot[act_adr]

    # check dynType
    dyn_type = m.actuator_dyntype[actid]
    dyn_prm = m.actuator_dynprm[actid][0]

    # advance the actuation
    if dyn_type == wp.static(DynType.FILTEREXACT.value):
      tau = wp.select(dyn_prm < MJ_MINVAL, dyn_prm, MJ_MINVAL)
      act = act + act_dot * tau * (1.0 - wp.exp(-m.opt.timestep / tau))
    else:
      act = act + act_dot * m.opt.timestep

    # apply limits
    wp.clamp(act, range_low, range_high)

    acts[act_adr] = act

  @kernel
  def advance_velocities(m: Model, d: Data, qacc: array2df):
    worldId, tid = wp.tid()
    d.qvel[worldId, tid] = d.qvel[worldId, tid] + qacc[worldId, tid] * m.opt.timestep

  @kernel
  def integrate_joint_positions(m: Model, d: Data, qvel_in: array2df):
    worldId, jntid = wp.tid()

    jnt_type = m.jnt_type[jntid]
    qpos_adr = m.jnt_qposadr[jntid]
    dof_adr = m.jnt_dofadr[jntid]
    qpos = d.qpos[worldId]
    qvel = qvel_in[worldId]

    if jnt_type == wp.static(JointType.FREE.value):
      qpos_pos = wp.vec3(qpos[qpos_adr], qpos[qpos_adr + 1], qpos[qpos_adr + 2])
      qvel_lin = wp.vec3(qvel[dof_adr], qvel[dof_adr + 1], qvel[dof_adr + 2])

      qpos_new = qpos_pos + m.opt.timestep * qvel_lin

      qpos_quat = wp.quat(
        qpos[qpos_adr + 3],
        qpos[qpos_adr + 4],
        qpos[qpos_adr + 5],
        qpos[qpos_adr + 6],
      )
      qvel_ang = wp.vec3(qvel[dof_adr + 3], qvel[dof_adr + 4], qvel[dof_adr + 5])

      qpos_quat_new = math.quat_integrate(qpos_quat, qvel_ang, m.opt.timestep)

      qpos[qpos_adr] = qpos_new[0]
      qpos[qpos_adr + 1] = qpos_new[1]
      qpos[qpos_adr + 2] = qpos_new[2]
      qpos[qpos_adr + 3] = qpos_quat_new[0]
      qpos[qpos_adr + 4] = qpos_quat_new[1]
      qpos[qpos_adr + 5] = qpos_quat_new[2]
      qpos[qpos_adr + 6] = qpos_quat_new[3]

    elif jnt_type == wp.static(JointType.BALL.value):  # ball joint
      qpos_quat = wp.quat(
        qpos[qpos_adr],
        qpos[qpos_adr + 1],
        qpos[qpos_adr + 2],
        qpos[qpos_adr + 3],
      )
      qvel_ang = wp.vec3(qvel[dof_adr], qvel[dof_adr + 1], qvel[dof_adr + 2])

      qpos_quat_new = math.quat_integrate(qpos_quat, qvel_ang, m.opt.timestep)

      qpos[qpos_adr] = qpos_quat_new[0]
      qpos[qpos_adr + 1] = qpos_quat_new[1]
      qpos[qpos_adr + 2] = qpos_quat_new[2]
      qpos[qpos_adr + 3] = qpos_quat_new[3]

    else:  # if jnt_type in (JointType.HINGE, JointType.SLIDE):
      qpos[qpos_adr] = qpos[qpos_adr] + m.opt.timestep * qvel[dof_adr]

  # skip if no stateful actuators.
  if m.na:
    wp.launch(next_activation, dim=(d.nworld, m.nu), inputs=[m, d, act_dot])

  wp.launch(advance_velocities, dim=(d.nworld, m.nv), inputs=[m, d, qacc])

  # advance positions with qvel if given, d.qvel otherwise (semi-implicit)
  if qvel is not None:
    qvel_in = qvel
  else:
    qvel_in = d.qvel

  wp.launch(integrate_joint_positions, dim=(d.nworld, m.njnt), inputs=[m, d, qvel_in])

  d.time = d.time + m.opt.timestep


@event_scope
def euler(m: Model, d: Data):
  """Euler integrator, semi-implicit in velocity."""

  # integrate damping implicitly

<<<<<<< HEAD
  @kernel
  def add_damping_sum_qfrc_kernel_sparse(m: Model, d: Data):
    worldId, tid = wp.tid()
=======
  def eulerdamp_sparse(m: Model, d: Data):
    @wp.kernel
    def add_damping_sum_qfrc_kernel_sparse(m: Model, d: Data):
      worldId, tid = wp.tid()
>>>>>>> eab4705e

    dof_Madr = m.dof_Madr[tid]
    d.qM_integration[worldId, 0, dof_Madr] += m.opt.timestep * m.dof_damping[dof_Madr]

    d.qfrc_integration[worldId, tid] = (
      d.qfrc_smooth[worldId, tid] + d.qfrc_constraint[worldId, tid]
    )

<<<<<<< HEAD
  @kernel
  def add_damping_sum_qfrc_kernel_dense(m: Model, d: Data):
    worldid, i, j = wp.tid()

    damping = wp.select(i == j, 0.0, m.opt.timestep * m.dof_damping[i])
    d.qM_integration[worldid, i, j] = d.qM[worldid, i, j] + damping

    if i == 0:
      d.qfrc_integration[worldid, j] = (
        d.qfrc_smooth[worldid, j] + d.qfrc_constraint[worldid, j]
      )

  if not m.opt.disableflags & DisableBit.EULERDAMP.value:
    if m.opt.is_sparse:
      wp.copy(d.qM_integration, d.qM)
      wp.launch(add_damping_sum_qfrc_kernel_sparse, dim=(d.nworld, m.nv), inputs=[m, d])
    else:
      wp.launch(
        add_damping_sum_qfrc_kernel_dense, dim=(d.nworld, m.nv, m.nv), inputs=[m, d]
      )
=======
    wp.copy(d.qM_integration, d.qM)
    wp.launch(add_damping_sum_qfrc_kernel_sparse, dim=(d.nworld, m.nv), inputs=[m, d])
>>>>>>> eab4705e
    smooth.factor_solve_i(
      m,
      d,
      d.qM_integration,
      d.qLD_integration,
      d.qLDiagInv_integration,
      d.qacc_integration,
      d.qfrc_integration,
    )

  def eulerdamp_fused_dense(m: Model, d: Data):
    def tile_eulerdamp(adr: int, size: int, tilesize: int):
      @wp.kernel
      def eulerdamp(
        m: Model, d: Data, damping: wp.array(dtype=wp.float32), leveladr: int
      ):
        worldid, nodeid = wp.tid()
        dofid = m.qLD_tile[leveladr + nodeid]
        M_tile = wp.tile_load(
          d.qM[worldid], shape=(tilesize, tilesize), offset=(dofid, dofid)
        )
        damping_tile = wp.tile_load(damping, shape=(tilesize,), offset=(dofid,))
        damping_scaled = damping_tile * m.opt.timestep
        qm_integration_tile = wp.tile_diag_add(M_tile, damping_scaled)

        qfrc_smooth_tile = wp.tile_load(
          d.qfrc_smooth[worldid], shape=(tilesize,), offset=(dofid,)
        )
        qfrc_constraint_tile = wp.tile_load(
          d.qfrc_constraint[worldid], shape=(tilesize,), offset=(dofid,)
        )

        qfrc_tile = qfrc_smooth_tile + qfrc_constraint_tile

        L_tile = wp.tile_cholesky(qm_integration_tile)
        qacc_tile = wp.tile_cholesky_solve(L_tile, qfrc_tile)
        wp.tile_store(d.qacc_integration[worldid], qacc_tile, offset=(dofid))

      wp.launch_tiled(
        eulerdamp, dim=(d.nworld, size), inputs=[m, d, m.dof_damping, adr], block_dim=32
      )

    qLD_tileadr, qLD_tilesize = m.qLD_tileadr.numpy(), m.qLD_tilesize.numpy()

    for i in range(len(qLD_tileadr)):
      beg = qLD_tileadr[i]
      end = m.qLD_tile.shape[0] if i == len(qLD_tileadr) - 1 else qLD_tileadr[i + 1]
      tile_eulerdamp(beg, end - beg, int(qLD_tilesize[i]))

  if not m.opt.disableflags & DisableBit.EULERDAMP.value:
    if m.opt.is_sparse:
      eulerdamp_sparse(m, d)
    else:
      eulerdamp_fused_dense(m, d)

    _advance(m, d, d.act_dot, d.qacc_integration)
  else:
    _advance(m, d, d.act_dot, d.qacc)


@event_scope
def implicit(m: Model, d: Data):
  """Integrates fully implicit in velocity."""

  # optimization comments (AD)
  # I went from small kernels for every step to a relatively big single
  # kernel using tile API because it kept improving performance -
  # 30M to 50M FPS on an A6000.
  #
  # The main benefit is reduced global memory roundtrips, but I assume
  # there is also some benefit to loading data as early as possible.
  #
  # I further tried fusing in the cholesky factor/solve but the high
  # storage requirements led to low occupancy and thus worse performance.
  #
  # The actuator_bias_gain_vel kernel could theoretically be fused in as well,
  # but it's pretty clean straight-line code that loads a lot of data but
  # only stores one array, so I think the benefit of keeping that one on-chip
  # is likely not worth it compared to the compromises we're making with tile API.
  # It would also need a different data layout for the biasprm/gainprm arrays
  # to be tileable.

  # assumptions
  assert not m.opt.is_sparse  # unsupported
  # TODO(team): add sparse version

  # compile-time constants
  passive_enabled = not m.opt.disableflags & DisableBit.PASSIVE.value
  actuation_enabled = (
    not m.opt.disableflags & DisableBit.ACTUATION.value
  ) and m.actuator_affine_bias_gain

  @kernel
  def actuator_bias_gain_vel(m: Model, d: Data):
    worldid, actid = wp.tid()

    bias_vel = 0.0
    gain_vel = 0.0

    actuator_biastype = m.actuator_biastype[actid]
    actuator_gaintype = m.actuator_gaintype[actid]
    actuator_dyntype = m.actuator_dyntype[actid]

    if actuator_biastype == wp.static(BiasType.AFFINE.value):
      bias_vel = m.actuator_biasprm[actid, 2]

    if actuator_gaintype == wp.static(GainType.AFFINE.value):
      gain_vel = m.actuator_gainprm[actid, 2]

    ctrl = d.ctrl[worldid, actid]

    if actuator_dyntype != wp.static(DynType.NONE.value):
      ctrl = d.act[worldid, actid]

    d.act_vel_integration[worldid, actid] = bias_vel + gain_vel * ctrl

  def qderiv_actuator_damping_fused(
    m: Model, d: Data, damping: wp.array(dtype=wp.float32)
  ):
    if actuation_enabled:
      block_dim = 64
    else:
      block_dim = 256

    @wp.func
    def subtract_multiply(x: wp.float32, y: wp.float32):
      return x - y * wp.static(m.opt.timestep)

    def qderiv_actuator_damping_tiled(
      adr: int, size: int, tilesize_nv: int, tilesize_nu: int
    ):
      @kernel(module="unique")
      def qderiv_actuator_fused_kernel(
        m: Model, d: Data, damping: wp.array(dtype=wp.float32), leveladr: int
      ):
        worldid, nodeid = wp.tid()
        offset_nv = m.actuator_moment_offset_nv[leveladr + nodeid]

        # skip tree with no actuators.
        if wp.static(actuation_enabled and tilesize_nu != 0):
          offset_nu = m.actuator_moment_offset_nu[leveladr + nodeid]
          actuator_moment_tile = wp.tile_load(
            d.actuator_moment[worldid],
            shape=(tilesize_nu, tilesize_nv),
            offset=(offset_nu, offset_nv),
          )
          zeros = wp.tile_zeros(shape=(tilesize_nu, tilesize_nu), dtype=wp.float32)
          vel_tile = wp.tile_load(
            d.act_vel_integration[worldid], shape=(tilesize_nu), offset=offset_nu
          )
          diag = wp.tile_diag_add(zeros, vel_tile)
          actuator_moment_T = wp.tile_transpose(actuator_moment_tile)
          amTVel = wp.tile_matmul(actuator_moment_T, diag)
          qderiv_tile = wp.tile_matmul(amTVel, actuator_moment_tile)
        else:
          qderiv_tile = wp.tile_zeros(
            shape=(tilesize_nv, tilesize_nv), dtype=wp.float32
          )

        if wp.static(passive_enabled):
          dof_damping = wp.tile_load(damping, shape=tilesize_nv, offset=offset_nv)
          negative = wp.neg(dof_damping)
          qderiv_tile = wp.tile_diag_add(qderiv_tile, negative)

        # add to qM
        qM_tile = wp.tile_load(
          d.qM[worldid], shape=(tilesize_nv, tilesize_nv), offset=(offset_nv, offset_nv)
        )
        qderiv_tile = wp.tile_map(subtract_multiply, qM_tile, qderiv_tile)
        wp.tile_store(
          d.qM_integration[worldid], qderiv_tile, offset=(offset_nv, offset_nv)
        )

        # sum qfrc
        qfrc_smooth_tile = wp.tile_load(
          d.qfrc_smooth[worldid], shape=tilesize_nv, offset=offset_nv
        )
        qfrc_constraint_tile = wp.tile_load(
          d.qfrc_constraint[worldid], shape=tilesize_nv, offset=offset_nv
        )
        qfrc_combined = wp.add(qfrc_smooth_tile, qfrc_constraint_tile)
        wp.tile_store(d.qfrc_integration[worldid], qfrc_combined, offset=offset_nv)

      wp.launch_tiled(
        qderiv_actuator_fused_kernel,
        dim=(d.nworld, size),
        inputs=[m, d, damping, adr],
        block_dim=block_dim,
      )

    qderiv_tilesize_nv = m.actuator_moment_tilesize_nv.numpy()
    qderiv_tilesize_nu = m.actuator_moment_tilesize_nu.numpy()
    qderiv_tileadr = m.actuator_moment_tileadr.numpy()

    for i in range(len(qderiv_tileadr)):
      beg = qderiv_tileadr[i]
      end = (
        m.qLD_tile.shape[0] if i == len(qderiv_tileadr) - 1 else qderiv_tileadr[i + 1]
      )
      qderiv_actuator_damping_tiled(
        beg, end - beg, int(qderiv_tilesize_nv[i]), int(qderiv_tilesize_nu[i])
      )

  if passive_enabled or actuation_enabled:
    if actuation_enabled:
      wp.launch(
        actuator_bias_gain_vel,
        dim=(d.nworld, m.nu),
        inputs=[m, d],
      )

    qderiv_actuator_damping_fused(m, d, m.dof_damping)

    smooth._factor_solve_i_dense(
      m, d, d.qM_integration, d.qacc_integration, d.qfrc_integration
    )

    _advance(m, d, d.act_dot, d.qacc_integration)
  else:
    _advance(m, d, d.act_dot, d.qacc)


@event_scope
def fwd_position(m: Model, d: Data):
  """Position-dependent computations."""

  smooth.kinematics(m, d)
  smooth.com_pos(m, d)
  # TODO(team): smooth.camlight
  # TODO(team): smooth.tendon
  smooth.crb(m, d)
  smooth.factor_m(m, d)
  collision_driver.collision(m, d)
  constraint.make_constraint(m, d)
  smooth.transmission(m, d)


@event_scope
def fwd_velocity(m: Model, d: Data):
  """Velocity-dependent computations."""

  if m.opt.is_sparse:
    # TODO(team): sparse version
    d.actuator_velocity.zero_()

    @kernel
    def _actuator_velocity(d: Data):
      worldid, actid, dofid = wp.tid()
      moment = d.actuator_moment[worldid, actid]
      qvel = d.qvel[worldid]
      wp.atomic_add(d.actuator_velocity[worldid], actid, moment[dofid] * qvel[dofid])

    wp.launch(_actuator_velocity, dim=(d.nworld, m.nu, m.nv), inputs=[d])
  else:

    def actuator_velocity(
      adr: int,
      size: int,
      tilesize_nu: int,
      tilesize_nv: int,
    ):
      @kernel(module="unique")
      def _actuator_velocity(
        m: Model, d: Data, leveladr: int, velocity: array3df, qvel: array3df
      ):
        worldid, nodeid = wp.tid()
        offset_nu = m.actuator_moment_offset_nu[leveladr + nodeid]
        offset_nv = m.actuator_moment_offset_nv[leveladr + nodeid]
        actuator_moment_tile = wp.tile_load(
          d.actuator_moment[worldid],
          shape=(tilesize_nu, tilesize_nv),
          offset=(offset_nu, offset_nv),
        )
        qvel_tile = wp.tile_load(
          qvel[worldid], shape=(tilesize_nv, 1), offset=(offset_nv, 0)
        )
        velocity_tile = wp.tile_matmul(actuator_moment_tile, qvel_tile)

        wp.tile_store(velocity[worldid], velocity_tile, offset=(offset_nu, 0))

      wp.launch_tiled(
        _actuator_velocity,
        dim=(d.nworld, size),
        inputs=[
          m,
          d,
          adr,
          d.actuator_velocity.reshape(d.actuator_velocity.shape + (1,)),
          d.qvel.reshape(d.qvel.shape + (1,)),
        ],
        block_dim=32,
      )

    actuator_moment_tilesize_nu = m.actuator_moment_tilesize_nu.numpy()
    actuator_moment_tilesize_nv = m.actuator_moment_tilesize_nv.numpy()
    actuator_moment_tileadr = m.actuator_moment_tileadr.numpy()

    for i in range(len(actuator_moment_tileadr)):
      beg = actuator_moment_tileadr[i]
      end = (
        m.actuator_moment_tileadr.shape[0]
        if i == len(actuator_moment_tileadr) - 1
        else actuator_moment_tileadr[i + 1]
      )
      actuator_velocity(
        beg,
        end - beg,
        int(actuator_moment_tilesize_nu[i]),
        int(actuator_moment_tilesize_nv[i]),
      )

  smooth.com_vel(m, d)
  passive.passive(m, d)
  smooth.rne(m, d)


@event_scope
def fwd_actuation(m: Model, d: Data):
  """Actuation-dependent computations."""
  if not m.nu:
    return

  # TODO support stateful actuators

  @kernel
  def _force(
    m: Model,
    ctrl: array2df,
    # outputs
    force: array2df,
  ):
    worldid, dofid = wp.tid()
    gain = m.actuator_gainprm[dofid, 0]
    bias = m.actuator_biasprm[dofid, 0]
    # TODO support gain types other than FIXED
    c = ctrl[worldid, dofid]
    if m.actuator_ctrllimited[dofid]:
      r = m.actuator_ctrlrange[dofid]
      c = wp.clamp(c, r[0], r[1])
    f = gain * c + bias
    if m.actuator_forcelimited[dofid]:
      r = m.actuator_forcerange[dofid]
      f = wp.clamp(f, r[0], r[1])
    force[worldid, dofid] = f

  @kernel
  def _qfrc_limited(m: Model, d: Data):
    worldid, dofid = wp.tid()
    jntid = m.dof_jntid[dofid]
    if m.jnt_actfrclimited[jntid]:
      d.qfrc_actuator[worldid, dofid] = wp.clamp(
        d.qfrc_actuator[worldid, dofid],
        m.jnt_actfrcrange[jntid][0],
        m.jnt_actfrcrange[jntid][1],
      )

  if m.opt.is_sparse:
    # TODO(team): sparse version
    @kernel
    def _qfrc(m: Model, moment: array3df, force: array2df, qfrc: array2df):
      worldid, vid = wp.tid()

      s = float(0.0)
      for uid in range(m.nu):
        # TODO consider using Tile API or transpose moment for better access pattern
        s += moment[worldid, uid, vid] * force[worldid, uid]
      jntid = m.dof_jntid[vid]
      if m.jnt_actfrclimited[jntid]:
        r = m.jnt_actfrcrange[jntid]
        s = wp.clamp(s, r[0], r[1])
      qfrc[worldid, vid] = s

  wp.launch(
    _force, dim=[d.nworld, m.nu], inputs=[m, d.ctrl], outputs=[d.actuator_force]
  )

  if m.opt.is_sparse:
    # TODO(team): sparse version

    wp.launch(
      _qfrc,
      dim=(d.nworld, m.nv),
      inputs=[m, d.actuator_moment, d.actuator_force],
      outputs=[d.qfrc_actuator],
    )

  else:

    def qfrc_actuator(adr: int, size: int, tilesize_nu: int, tilesize_nv: int):
      @kernel(module="unique")
      def qfrc_actuator_kernel(
        m: Model,
        d: Data,
        leveladr: int,
        qfrc_actuator: array3df,
        actuator_force: array3df,
      ):
        worldid, nodeid = wp.tid()
        offset_nu = m.actuator_moment_offset_nu[leveladr + nodeid]
        offset_nv = m.actuator_moment_offset_nv[leveladr + nodeid]

        actuator_moment_tile = wp.tile_load(
          d.actuator_moment[worldid],
          shape=(tilesize_nu, tilesize_nv),
          offset=(offset_nu, offset_nv),
        )
        actuator_moment_T_tile = wp.tile_transpose(actuator_moment_tile)

        force_tile = wp.tile_load(
          actuator_force[worldid], shape=(tilesize_nu, 1), offset=(offset_nu, 0)
        )
        qfrc_tile = wp.tile_matmul(actuator_moment_T_tile, force_tile)
        wp.tile_store(qfrc_actuator[worldid], qfrc_tile, offset=(offset_nv, 0))

      wp.launch_tiled(
        qfrc_actuator_kernel,
        dim=(d.nworld, size),
        inputs=[
          m,
          d,
          adr,
          d.qfrc_actuator.reshape(d.qfrc_actuator.shape + (1,)),
          d.actuator_force.reshape(d.actuator_force.shape + (1,)),
        ],
        block_dim=32,
      )

    qderiv_tilesize_nu = m.actuator_moment_tilesize_nu.numpy()
    qderiv_tilesize_nv = m.actuator_moment_tilesize_nv.numpy()
    qderiv_tileadr = m.actuator_moment_tileadr.numpy()

    for i in range(len(qderiv_tileadr)):
      beg = qderiv_tileadr[i]
      end = (
        m.actuator_moment_tileadr.shape[0]
        if i == len(qderiv_tileadr) - 1
        else qderiv_tileadr[i + 1]
      )
      qfrc_actuator(
        beg, end - beg, int(qderiv_tilesize_nu[i]), int(qderiv_tilesize_nv[i])
      )

    wp.launch(_qfrc_limited, dim=(d.nworld, m.nv), inputs=[m, d])

  # TODO actuator-level gravity compensation, skip if added as passive force


@event_scope
def fwd_acceleration(m: Model, d: Data):
  """Add up all non-constraint forces, compute qacc_smooth."""

  qfrc_applied = d.qfrc_applied
  qfrc_accumulated = xfrc_accumulate(m, d)

  @kernel
  def _qfrc_smooth(
    d: Data,
    qfrc_applied: wp.array(ndim=2, dtype=wp.float32),
    qfrc_accumulated: wp.array(ndim=2, dtype=wp.float32),
  ):
    worldid, dofid = wp.tid()
    d.qfrc_smooth[worldid, dofid] = (
      d.qfrc_passive[worldid, dofid]
      - d.qfrc_bias[worldid, dofid]
      + d.qfrc_actuator[worldid, dofid]
      + qfrc_applied[worldid, dofid]
      + qfrc_accumulated[worldid, dofid]
    )

  wp.launch(
    _qfrc_smooth, dim=(d.nworld, m.nv), inputs=[d, qfrc_applied, qfrc_accumulated]
  )

  smooth.solve_m(m, d, d.qacc_smooth, d.qfrc_smooth)


@event_scope
def forward(m: Model, d: Data):
  """Forward dynamics."""

  fwd_position(m, d)
  # TODO(team): sensor.sensor_pos
  fwd_velocity(m, d)
  # TODO(team): sensor.sensor_vel
  fwd_actuation(m, d)
  fwd_acceleration(m, d)
  # TODO(team): sensor.sensor_acc

  if d.njmax == 0:
    wp.copy(d.qacc, d.qacc_smooth)
  else:
    solver.solve(m, d)


@event_scope
def step(m: Model, d: Data):
  """Advance simulation."""
  forward(m, d)

  if m.opt.integrator == mujoco.mjtIntegrator.mjINT_EULER:
    euler(m, d)
  elif m.opt.integrator == mujoco.mjtIntegrator.mjINT_RK4:
    # TODO(team): rungekutta4
    raise NotImplementedError(f"integrator {m.opt.integrator} not implemented.")
  elif m.opt.integrator == mujoco.mjtIntegrator.mjINT_IMPLICITFAST:
    implicit(m, d)
  else:
    raise NotImplementedError(f"integrator {m.opt.integrator} not implemented.")<|MERGE_RESOLUTION|>--- conflicted
+++ resolved
@@ -24,7 +24,6 @@
 from . import smooth
 from . import solver
 from . import collision_driver
-from . import kernel
 
 from .types import array2df, array3df
 from .types import Model
@@ -37,6 +36,7 @@
 from .types import GainType
 from .support import xfrc_accumulate
 from .warp_util import event_scope
+from .warp_util import kernel
 
 
 def _advance(
@@ -167,16 +167,10 @@
 
   # integrate damping implicitly
 
-<<<<<<< HEAD
-  @kernel
-  def add_damping_sum_qfrc_kernel_sparse(m: Model, d: Data):
-    worldId, tid = wp.tid()
-=======
   def eulerdamp_sparse(m: Model, d: Data):
-    @wp.kernel
+    @kernel
     def add_damping_sum_qfrc_kernel_sparse(m: Model, d: Data):
       worldId, tid = wp.tid()
->>>>>>> eab4705e
 
     dof_Madr = m.dof_Madr[tid]
     d.qM_integration[worldId, 0, dof_Madr] += m.opt.timestep * m.dof_damping[dof_Madr]
@@ -185,31 +179,8 @@
       d.qfrc_smooth[worldId, tid] + d.qfrc_constraint[worldId, tid]
     )
 
-<<<<<<< HEAD
-  @kernel
-  def add_damping_sum_qfrc_kernel_dense(m: Model, d: Data):
-    worldid, i, j = wp.tid()
-
-    damping = wp.select(i == j, 0.0, m.opt.timestep * m.dof_damping[i])
-    d.qM_integration[worldid, i, j] = d.qM[worldid, i, j] + damping
-
-    if i == 0:
-      d.qfrc_integration[worldid, j] = (
-        d.qfrc_smooth[worldid, j] + d.qfrc_constraint[worldid, j]
-      )
-
-  if not m.opt.disableflags & DisableBit.EULERDAMP.value:
-    if m.opt.is_sparse:
-      wp.copy(d.qM_integration, d.qM)
-      wp.launch(add_damping_sum_qfrc_kernel_sparse, dim=(d.nworld, m.nv), inputs=[m, d])
-    else:
-      wp.launch(
-        add_damping_sum_qfrc_kernel_dense, dim=(d.nworld, m.nv, m.nv), inputs=[m, d]
-      )
-=======
     wp.copy(d.qM_integration, d.qM)
     wp.launch(add_damping_sum_qfrc_kernel_sparse, dim=(d.nworld, m.nv), inputs=[m, d])
->>>>>>> eab4705e
     smooth.factor_solve_i(
       m,
       d,
@@ -222,7 +193,7 @@
 
   def eulerdamp_fused_dense(m: Model, d: Data):
     def tile_eulerdamp(adr: int, size: int, tilesize: int):
-      @wp.kernel
+      @kernel
       def eulerdamp(
         m: Model, d: Data, damping: wp.array(dtype=wp.float32), leveladr: int
       ):
