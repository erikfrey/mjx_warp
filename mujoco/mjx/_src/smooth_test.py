# Copyright 2025 The Physics-Next Project Developers
#
# Licensed under the Apache License, Version 2.0 (the "License");
# you may not use this file except in compliance with the License.
# You may obtain a copy of the License at
#
#     http://www.apache.org/licenses/LICENSE-2.0
#
# Unless required by applicable law or agreed to in writing, software
# distributed under the License is distributed on an "AS IS" BASIS,
# WITHOUT WARRANTIES OR CONDITIONS OF ANY KIND, either express or implied.
# See the License for the specific language governing permissions and
# limitations under the License.
# ==============================================================================

"""Tests for smooth dynamics functions."""

from absl.testing import absltest
from absl.testing import parameterized
<<<<<<< HEAD
from etils import epath
=======
import mujoco
from mujoco import mjx
>>>>>>> ade9a4bd
import numpy as np
import scipy as sp
import warp as wp

import mujoco
from mujoco import mjx

<<<<<<< HEAD
# tolerance for difference between MuJoCo and MJX smooth calculations - mostly
=======
from . import test_util

# tolerance for difference between MuJoCo and mjWarp smooth calculations - mostly
>>>>>>> ade9a4bd
# due to float precision
_TOLERANCE = 5e-5


def _assert_eq(a, b, name):
  tol = _TOLERANCE * 10  # avoid test noise
  err_msg = f"mismatch: {name}"
  np.testing.assert_allclose(a, b, err_msg=err_msg, atol=tol, rtol=tol)


class SmoothTest(parameterized.TestCase):
  def test_kinematics(self):
    """Tests kinematics."""
    _, mjd, m, d = test_util.fixture("pendula.xml")

    for arr in (d.xanchor, d.xaxis, d.xquat, d.xpos):
      arr.zero_()

    mjx.kinematics(m, d)

    _assert_eq(d.xanchor.numpy()[0], mjd.xanchor, "xanchor")
    _assert_eq(d.xaxis.numpy()[0], mjd.xaxis, "xaxis")
    _assert_eq(d.xquat.numpy()[0], mjd.xquat, "xquat")
    _assert_eq(d.xpos.numpy()[0], mjd.xpos, "xpos")

  def test_com_pos(self):
    """Tests com_pos."""
    _, mjd, m, d = test_util.fixture("pendula.xml")

    for arr in (d.subtree_com, d.cinert, d.cdof):
      arr.zero_()

    mjx.com_pos(m, d)
    _assert_eq(d.subtree_com.numpy()[0], mjd.subtree_com, "subtree_com")
    _assert_eq(d.cinert.numpy()[0], mjd.cinert, "cinert")
    _assert_eq(d.cdof.numpy()[0], mjd.cdof, "cdof")

  def test_crb(self):
    """Tests crb."""
    _, mjd, m, d = test_util.fixture("pendula.xml")

    d.crb.zero_()

    mjx.crb(m, d)
    _assert_eq(d.crb.numpy()[0], mjd.crb, "crb")
    _assert_eq(d.qM.numpy()[0, 0], mjd.qM, "qM")

  def test_factor_m_sparse(self):
    """Tests factor_m (sparse)."""
    _, mjd, m, d = test_util.fixture("pendula.xml", sparse=True)

    for arr in (d.qLD, d.qLDiagInv):
      arr.zero_()

<<<<<<< HEAD
    mjx.factor_m(m, d, d.qM, d.qLD, d.qLDiagInv)
    _assert_eq(d.qLD.numpy()[0, 0], mjd.qLD, 'qLD (sparse)')
    _assert_eq(d.qLDiagInv.numpy()[0], mjd.qLDiagInv, 'qLDiagInv')
=======
    mjx.factor_m(m, d)
    _assert_eq(d.qLD.numpy()[0, 0], mjd.qLD, "qLD (sparse)")
    _assert_eq(d.qLDiagInv.numpy()[0], mjd.qLDiagInv, "qLDiagInv")
>>>>>>> ade9a4bd

  def test_factor_m_dense(self):
    """Tests MJX factor_m (dense)."""
    # TODO(team): switch this to pendula.xml and merge with above test
    # after mmacklin's tile_cholesky fixes are in
    _, mjd, m, d = test_util.fixture("humanoid/humanoid.xml", sparse=False)

    qLD = d.qLD.numpy()[0].copy()
    d.qLD.zero_()

<<<<<<< HEAD
    mjx.factor_m(m, d, d.qM, d.qLD)
    _assert_eq(d.qLD.numpy()[0].T, qLD, 'qLD (dense)')

  @parameterized.parameters('humanoid/humanoid.xml', 'humanoid/n_humanoids.xml')
  def test_rne(self, fname):
    """Tests MJX rne."""
    _, mjd, m, d = self._load(fname, is_sparse=False)
=======
    mjx.factor_m(m, d)
    _assert_eq(d.qLD.numpy()[0], qLD, "qLD (dense)")

  @parameterized.parameters(True, False)
  def test_solve_m(self, sparse: bool):
    """Tests solve_m."""
    # TODO(team): switch this to pendula.xml and merge with above test
    # after mmacklin's tile_cholesky fixes are in
    fname = "pendula.xml" if sparse else "humanoid/humanoid.xml"
    mjm, mjd, m, d = test_util.fixture(fname, sparse=sparse)

    qfrc_smooth = np.tile(mjd.qfrc_smooth, (1, 1))
    qacc_smooth = np.zeros(
      shape=(
        1,
        mjm.nv,
      ),
      dtype=float,
    )
    mujoco.mj_solveM(mjm, mjd, qacc_smooth, qfrc_smooth)

    d.qacc_smooth.zero_()

    mjx.solve_m(m, d, d.qacc_smooth, d.qfrc_smooth)
    _assert_eq(d.qacc_smooth.numpy()[0], qacc_smooth[0], "qacc_smooth")

  def test_rne(self):
    """Tests rne."""
    _, mjd, m, d = test_util.fixture("pendula.xml")
>>>>>>> ade9a4bd

    d.qfrc_bias.zero_()

    mjx.rne(m, d)
    _assert_eq(d.qfrc_bias.numpy()[0], mjd.qfrc_bias, "qfrc_bias")

  def test_com_vel(self):
    """Tests com_vel."""
    _, mjd, m, d = test_util.fixture("pendula.xml")

    for arr in (d.cvel, d.cdof_dot):
      arr.zero_()

    mjx.com_vel(m, d)
    _assert_eq(d.cvel.numpy()[0], mjd.cvel, "cvel")
    _assert_eq(d.cdof_dot.numpy()[0], mjd.cdof_dot, "cdof_dot")

  @parameterized.parameters('humanoid/humanoid.xml', 'humanoid/n_humanoids.xml')
  def test_solve_m_sparse(self, fname):
    """Tests solveM (sparse)"""
    mjm, mjd, m, d = self._load(fname)

    # zero the factorization
    mujoco.mju_zero(mjd.qLD)
    d.qLD.zero_()

    # re-run the factorization
    mujoco.mj_factorM(mjm, mjd)
    mjx.factor_m(m, d, d.qM, d.qLD, d.qLDiagInv)

    _assert_eq(d.qLD.numpy()[0, 0], mjd.qLD, 'qLD (sparse)')

    # zero the output
    d.qacc_smooth.zero_()
    mujoco.mju_zero(mjd.qacc_smooth)

    # run the solve
    mjx.solve_m(m, d, d.qLD, d.qLDiagInv, d.qfrc_smooth, d.qacc_smooth)
    mujoco.mj_solveM(mjm, mjd, mjd.qacc_smooth.reshape(1, mjm.nv), mjd.qfrc_smooth.reshape(1, mjm.nv)) # why is the order of arguments different here?

    _assert_eq(d.qacc_smooth.numpy()[0], mjd.qacc_smooth, 'qacc_smooth (sparse)')

  @parameterized.parameters('humanoid/humanoid.xml', 'humanoid/n_humanoids.xml')
  def test_solve_m_dense(self, fname):
    """Tests solveM (sparse)"""
    mjm, mjd, m, d = self._load(fname, is_sparse=False)

    # construct dense M for comparison
    qM = np.zeros((mjm.nv, mjm.nv))
    mujoco.mj_fullM(mjm, qM, mjd.qM)
    _assert_eq(d.qM.numpy()[0], qM, 'qM (dense)')

    # cholesky factor for both
    qLD = np.linalg.cholesky(qM, upper=True)
    mjx.factor_m(m, d, d.qM, d.qLD)

    # sanity comparison
    _assert_eq(d.qLD.numpy()[0].T, qLD, 'qLD (dense)')

    # zero the output
    d.qacc_smooth.zero_()
    mujoco.mju_zero(mjd.qacc_smooth)

    # solve
    mjx.solve_m(m, d, d.qLD, d.qLDiagInv, d.qfrc_smooth, d.qacc_smooth)
    mjd.qacc_smooth = sp.linalg.cho_solve((qLD, False), mjd.qfrc_smooth)
    
    _assert_eq(d.qacc_smooth.numpy()[0], mjd.qacc_smooth, 'qacc_smooth (dense)')

if __name__ == "__main__":
  wp.init()
  absltest.main()<|MERGE_RESOLUTION|>--- conflicted
+++ resolved
@@ -17,26 +17,15 @@
 
 from absl.testing import absltest
 from absl.testing import parameterized
-<<<<<<< HEAD
-from etils import epath
-=======
 import mujoco
 from mujoco import mjx
->>>>>>> ade9a4bd
-import numpy as np
-import scipy as sp
-import warp as wp
 
 import mujoco
 from mujoco import mjx
 
-<<<<<<< HEAD
-# tolerance for difference between MuJoCo and MJX smooth calculations - mostly
-=======
 from . import test_util
 
 # tolerance for difference between MuJoCo and mjWarp smooth calculations - mostly
->>>>>>> ade9a4bd
 # due to float precision
 _TOLERANCE = 5e-5
 
@@ -91,15 +80,9 @@
     for arr in (d.qLD, d.qLDiagInv):
       arr.zero_()
 
-<<<<<<< HEAD
-    mjx.factor_m(m, d, d.qM, d.qLD, d.qLDiagInv)
-    _assert_eq(d.qLD.numpy()[0, 0], mjd.qLD, 'qLD (sparse)')
-    _assert_eq(d.qLDiagInv.numpy()[0], mjd.qLDiagInv, 'qLDiagInv')
-=======
     mjx.factor_m(m, d)
     _assert_eq(d.qLD.numpy()[0, 0], mjd.qLD, "qLD (sparse)")
     _assert_eq(d.qLDiagInv.numpy()[0], mjd.qLDiagInv, "qLDiagInv")
->>>>>>> ade9a4bd
 
   def test_factor_m_dense(self):
     """Tests MJX factor_m (dense)."""
@@ -110,15 +93,6 @@
     qLD = d.qLD.numpy()[0].copy()
     d.qLD.zero_()
 
-<<<<<<< HEAD
-    mjx.factor_m(m, d, d.qM, d.qLD)
-    _assert_eq(d.qLD.numpy()[0].T, qLD, 'qLD (dense)')
-
-  @parameterized.parameters('humanoid/humanoid.xml', 'humanoid/n_humanoids.xml')
-  def test_rne(self, fname):
-    """Tests MJX rne."""
-    _, mjd, m, d = self._load(fname, is_sparse=False)
-=======
     mjx.factor_m(m, d)
     _assert_eq(d.qLD.numpy()[0], qLD, "qLD (dense)")
 
@@ -148,7 +122,6 @@
   def test_rne(self):
     """Tests rne."""
     _, mjd, m, d = test_util.fixture("pendula.xml")
->>>>>>> ade9a4bd
 
     d.qfrc_bias.zero_()
 
