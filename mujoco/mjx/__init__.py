"""Public API for MJX."""

<<<<<<< HEAD
from ._src.forward import fwd_acceleration
=======
from ._src.forward import fwd_position
>>>>>>> 84542f89
from ._src.io import make_data
from ._src.io import put_data
<<<<<<< HEAD
from ._src.io import put_model
from ._src.passive import passive
=======
from ._src.passive import passive
from ._src.smooth import kinematics
>>>>>>> 84542f89
from ._src.smooth import com_pos
from ._src.smooth import crb
from ._src.smooth import factor_m
from ._src.smooth import kinematics
from ._src.smooth import rne
<<<<<<< HEAD
=======
from ._src.smooth import com_vel
>>>>>>> 84542f89
from ._src.support import is_sparse
from ._src.test_util import benchmark
from ._src.types import *<|MERGE_RESOLUTION|>--- conflicted
+++ resolved
@@ -1,28 +1,18 @@
 """Public API for MJX."""
 
-<<<<<<< HEAD
 from ._src.forward import fwd_acceleration
-=======
 from ._src.forward import fwd_position
->>>>>>> 84542f89
 from ._src.io import make_data
 from ._src.io import put_data
-<<<<<<< HEAD
 from ._src.io import put_model
 from ._src.passive import passive
-=======
-from ._src.passive import passive
 from ._src.smooth import kinematics
->>>>>>> 84542f89
 from ._src.smooth import com_pos
 from ._src.smooth import crb
 from ._src.smooth import factor_m
 from ._src.smooth import kinematics
 from ._src.smooth import rne
-<<<<<<< HEAD
-=======
 from ._src.smooth import com_vel
->>>>>>> 84542f89
 from ._src.support import is_sparse
 from ._src.test_util import benchmark
 from ._src.types import *