--- conflicted
+++ resolved
@@ -15,37 +15,8 @@
 
 """Public API for MJX."""
 
-<<<<<<< HEAD
-from ._src.collision_driver import broadphase
-from ._src.collision_driver import collision
-from ._src.constraint import make_constraint
-from ._src.forward import euler
-from ._src.forward import forward
-from ._src.forward import fwd_actuation
-from ._src.forward import fwd_acceleration
-from ._src.forward import fwd_position
-from ._src.forward import fwd_velocity
-from ._src.forward import step
-from ._src.io import make_data
-from ._src.io import put_data
-from ._src.io import put_model
-from ._src.passive import passive
-from ._src.smooth import com_pos
-from ._src.smooth import com_vel
-from ._src.smooth import crb
-from ._src.smooth import factor_m
-from ._src.smooth import kinematics
-from ._src.smooth import rne
-from ._src.smooth import solve_m
-from ._src.smooth import transmission
-from ._src.solver import solve
-from ._src.support import is_sparse
-from ._src.support import mul_m
-from ._src.support import xfrc_accumulate
-from ._src.test_util import benchmark
-from ._src.types import *
-=======
-from ._src.collision_driver import broad_phase as broad_phase
+from ._src.collision_driver import broadphase as broadphase
+from ._src.collision_driver import collision as collision
 from ._src.constraint import make_constraint as make_constraint
 from ._src.forward import euler as euler
 from ._src.forward import forward as forward
@@ -81,5 +52,4 @@
 from ._src.types import Statistic as Statistic
 from ._src.types import Model as Model
 from ._src.types import Contact as Contact
-from ._src.types import Data as Data
->>>>>>> 701ff857
+from ._src.types import Data as Data