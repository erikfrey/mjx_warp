# Copyright (c) 2025, The Physics-Next Project Developers.
# All rights reserved.
#
# SPDX-License-Identifier: Apache-2.0

"""Public API for MJX."""

<<<<<<< HEAD
from ._src.forward import euler
=======
from ._src.forward import forward
>>>>>>> 95d89e2e
from ._src.forward import fwd_acceleration
from ._src.forward import fwd_position
from ._src.forward import fwd_velocity
from ._src.io import make_data
from ._src.io import put_data
from ._src.io import put_model
from ._src.passive import passive
from ._src.smooth import com_pos
from ._src.smooth import com_vel
from ._src.smooth import crb
from ._src.smooth import factor_m
from ._src.smooth import solve_m
from ._src.smooth import kinematics
from ._src.smooth import rne
from ._src.smooth import solve_m
from ._src.support import is_sparse
from ._src.test_util import benchmark
from ._src.types import *<|MERGE_RESOLUTION|>--- conflicted
+++ resolved
@@ -5,11 +5,8 @@
 
 """Public API for MJX."""
 
-<<<<<<< HEAD
 from ._src.forward import euler
-=======
 from ._src.forward import forward
->>>>>>> 95d89e2e
 from ._src.forward import fwd_acceleration
 from ._src.forward import fwd_position
 from ._src.forward import fwd_velocity
