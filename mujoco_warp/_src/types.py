# Copyright 2025 The Newton Developers
#
# Licensed under the Apache License, Version 2.0 (the "License");
# you may not use this file except in compliance with the License.
# You may obtain a copy of the License at
#
#     http://www.apache.org/licenses/LICENSE-2.0
#
# Unless required by applicable law or agreed to in writing, software
# distributed under the License is distributed on an "AS IS" BASIS,
# WITHOUT WARRANTIES OR CONDITIONS OF ANY KIND, either express or implied.
# See the License for the specific language governing permissions and
# limitations under the License.
# ==============================================================================
import enum

import mujoco
import warp as wp

MJ_MINVAL = mujoco.mjMINVAL
MJ_MINIMP = mujoco.mjMINIMP  # minimum constraint impedance
MJ_MAXIMP = mujoco.mjMAXIMP  # maximum constraint impedance
MJ_NREF = mujoco.mjNREF
MJ_NIMP = mujoco.mjNIMP


class DisableBit(enum.IntFlag):
  """Disable default feature bitflags.

  Members:
    CONSTRAINT:   entire constraint solver
    EQUALITY:     equality constraints
    FRICTIONLOSS: joint and tendon frictionloss constraints
    LIMIT:        joint and tendon limit constraints
    CONTACT:      contact constraints
    PASSIVE:      passive forces
    GRAVITY:      gravitational forces
    CLAMPCTRL:    clamp control to specified range
    WARMSTART:    warmstart constraint solver
    ACTUATION:    apply actuation forces
    REFSAFE:      integrator safety: make ref[0]>=2*timestep
    SENSOR:       sensors
  """

  CONSTRAINT = mujoco.mjtDisableBit.mjDSBL_CONSTRAINT
  EQUALITY = mujoco.mjtDisableBit.mjDSBL_EQUALITY
  FRICTIONLOSS = mujoco.mjtDisableBit.mjDSBL_FRICTIONLOSS
  LIMIT = mujoco.mjtDisableBit.mjDSBL_LIMIT
  CONTACT = mujoco.mjtDisableBit.mjDSBL_CONTACT
  PASSIVE = mujoco.mjtDisableBit.mjDSBL_PASSIVE
  GRAVITY = mujoco.mjtDisableBit.mjDSBL_GRAVITY
  CLAMPCTRL = mujoco.mjtDisableBit.mjDSBL_CLAMPCTRL
  WARMSTART = mujoco.mjtDisableBit.mjDSBL_WARMSTART
  ACTUATION = mujoco.mjtDisableBit.mjDSBL_ACTUATION
  REFSAFE = mujoco.mjtDisableBit.mjDSBL_REFSAFE
  SENSOR = mujoco.mjtDisableBit.mjDSBL_SENSOR
  EULERDAMP = mujoco.mjtDisableBit.mjDSBL_EULERDAMP
  FILTERPARENT = mujoco.mjtDisableBit.mjDSBL_FILTERPARENT
  # unsupported: MIDPHASE


class TrnType(enum.IntEnum):
  """Type of actuator transmission.

  Members:
    JOINT: force on joint
    JOINTINPARENT: force on joint, expressed in parent frame
    TENDON: force on tendon (unsupported)
    SITE: force on site (unsupported)
  """

  JOINT = mujoco.mjtTrn.mjTRN_JOINT
  JOINTINPARENT = mujoco.mjtTrn.mjTRN_JOINTINPARENT
  # unsupported: SITE, TENDON, SLIDERCRANK, BODY


class DynType(enum.IntEnum):
  """Type of actuator dynamics.

  Members:
    NONE: no internal dynamics; ctrl specifies force
    INTEGRATOR: integrator: da/dt = u
    FILTER: linear filter: da/dt = (u-a) / tau
    FILTEREXACT: linear filter: da/dt = (u-a) / tau, with exact integration
    MUSCLE: piece-wise linear filter with two time constants
  """

  NONE = mujoco.mjtDyn.mjDYN_NONE
  INTEGRATOR = mujoco.mjtDyn.mjDYN_INTEGRATOR
  FILTER = mujoco.mjtDyn.mjDYN_FILTER
  FILTEREXACT = mujoco.mjtDyn.mjDYN_FILTEREXACT
  MUSCLE = mujoco.mjtDyn.mjDYN_MUSCLE
  # unsupported: USER


class GainType(enum.IntEnum):
  """Type of actuator gain.

  Members:
    FIXED: fixed gain
    AFFINE: const + kp*length + kv*velocity
    MUSCLE: muscle FLV curve computed by muscle_gain
  """

  FIXED = mujoco.mjtGain.mjGAIN_FIXED
  AFFINE = mujoco.mjtGain.mjGAIN_AFFINE
  MUSCLE = mujoco.mjtGain.mjGAIN_MUSCLE
  # unsupported: USER


class BiasType(enum.IntEnum):
  """Type of actuator bias.

  Members:
    NONE: no bias
    AFFINE: const + kp*length + kv*velocity
    MUSCLE: muscle passive force computed by muscle_bias
  """

  NONE = mujoco.mjtBias.mjBIAS_NONE
  AFFINE = mujoco.mjtBias.mjBIAS_AFFINE
  MUSCLE = mujoco.mjtBias.mjBIAS_MUSCLE
  # unsupported: USER


class JointType(enum.IntEnum):
  """Type of degree of freedom.

  Members:
    FREE:  global position and orientation (quat)       (7,)
    BALL:  orientation (quat) relative to parent        (4,)
    SLIDE: sliding distance along body-fixed axis       (1,)
    HINGE: rotation angle (rad) around body-fixed axis  (1,)
  """

  FREE = mujoco.mjtJoint.mjJNT_FREE
  BALL = mujoco.mjtJoint.mjJNT_BALL
  SLIDE = mujoco.mjtJoint.mjJNT_SLIDE
  HINGE = mujoco.mjtJoint.mjJNT_HINGE

  def dof_width(self) -> int:
    return {0: 6, 1: 3, 2: 1, 3: 1}[self.value]

  def qpos_width(self) -> int:
    return {0: 7, 1: 4, 2: 1, 3: 1}[self.value]


class ConeType(enum.IntEnum):
  """Type of friction cone.

  Members:
    PYRAMIDAL: pyramidal
    ELLIPTIC: elliptic
  """

  PYRAMIDAL = mujoco.mjtCone.mjCONE_PYRAMIDAL
  ELLIPTIC = mujoco.mjtCone.mjCONE_ELLIPTIC


class GeomType(enum.IntEnum):
  """Type of geometry.

  Members:
    PLANE: plane
    HFIELD: height field
    SPHERE: sphere
    CAPSULE: capsule
    ELLIPSOID: ellipsoid
    CYLINDER: cylinder
    BOX: box
    MESH: mesh
    SDF: signed distance field
  """

  PLANE = mujoco.mjtGeom.mjGEOM_PLANE
  HFIELD = mujoco.mjtGeom.mjGEOM_HFIELD
  SPHERE = mujoco.mjtGeom.mjGEOM_SPHERE
  CAPSULE = mujoco.mjtGeom.mjGEOM_CAPSULE
  ELLIPSOID = mujoco.mjtGeom.mjGEOM_ELLIPSOID
  CYLINDER = mujoco.mjtGeom.mjGEOM_CYLINDER
  BOX = mujoco.mjtGeom.mjGEOM_BOX
  MESH = mujoco.mjtGeom.mjGEOM_MESH
  # unsupported: NGEOMTYPES, ARROW*, LINE, SKIN, LABEL, NONE


NUM_GEOM_TYPES = 8


class vec5f(wp.types.vector(length=5, dtype=wp.float32)):
  pass


class vec10f(wp.types.vector(length=10, dtype=wp.float32)):
  pass


vec5 = vec5f
vec10 = vec10f
array2df = wp.array2d(dtype=wp.float32)
array3df = wp.array3d(dtype=wp.float32)


@wp.struct
class Option:
  timestep: float
  tolerance: float
  ls_tolerance: float
  gravity: wp.vec3
  cone: int  # mjtCone
  solver: int  # mjtSolver
  iterations: int
  ls_iterations: int
  disableflags: int
  integrator: int  # mjtIntegrator
  impratio: wp.float32
  is_sparse: bool  # warp only


@wp.struct
class Statistic:
  meaninertia: float


@wp.struct
class Constraint:
  # efc
  J: wp.array(dtype=wp.float32, ndim=2)
  D: wp.array(dtype=wp.float32, ndim=1)
  pos: wp.array(dtype=wp.float32, ndim=1)
  aref: wp.array(dtype=wp.float32, ndim=1)
  force: wp.array(dtype=wp.float32, ndim=1)
  margin: wp.array(dtype=wp.float32, ndim=1)
  worldid: wp.array(dtype=wp.int32, ndim=1)  # warp only
  # solver context
  Jaref: wp.array(dtype=wp.float32, ndim=1)
  Ma: wp.array(dtype=wp.float32, ndim=2)
  grad: wp.array(dtype=wp.float32, ndim=2)
  grad_dot: wp.array(dtype=wp.float32, ndim=1)
  Mgrad: wp.array(dtype=wp.float32, ndim=2)
  search: wp.array(dtype=wp.float32, ndim=2)
  search_dot: wp.array(dtype=wp.float32, ndim=1)
  gauss: wp.array(dtype=wp.float32, ndim=1)
  cost: wp.array(dtype=wp.float32, ndim=1)
  prev_cost: wp.array(dtype=wp.float32, ndim=1)
  solver_niter: wp.array(dtype=wp.int32, ndim=1)
  active: wp.array(dtype=wp.int32, ndim=1)
  gtol: wp.array(dtype=wp.float32, ndim=1)
  mv: wp.array(dtype=wp.float32, ndim=2)
  jv: wp.array(dtype=wp.float32, ndim=1)
  quad: wp.array(dtype=wp.vec3f, ndim=1)
  quad_gauss: wp.array(dtype=wp.vec3f, ndim=1)
  h: wp.array(dtype=wp.float32, ndim=3)
  alpha: wp.array(dtype=wp.float32, ndim=1)
  prev_grad: wp.array(dtype=wp.float32, ndim=2)
  prev_Mgrad: wp.array(dtype=wp.float32, ndim=2)
  beta: wp.array(dtype=wp.float32, ndim=1)
  beta_num: wp.array(dtype=wp.float32, ndim=1)
  beta_den: wp.array(dtype=wp.float32, ndim=1)
  done: wp.array(dtype=wp.int32, ndim=1)
  # linesearch
  ls_done: wp.array(dtype=bool, ndim=1)
  p0: wp.array(dtype=wp.vec3, ndim=1)
  lo: wp.array(dtype=wp.vec3, ndim=1)
  lo_alpha: wp.array(dtype=wp.float32, ndim=1)
  hi: wp.array(dtype=wp.vec3, ndim=1)
  hi_alpha: wp.array(dtype=wp.float32, ndim=1)
  lo_next: wp.array(dtype=wp.vec3, ndim=1)
  lo_next_alpha: wp.array(dtype=wp.float32, ndim=1)
  hi_next: wp.array(dtype=wp.vec3, ndim=1)
  hi_next_alpha: wp.array(dtype=wp.float32, ndim=1)
  mid: wp.array(dtype=wp.vec3, ndim=1)
  mid_alpha: wp.array(dtype=wp.float32, ndim=1)


@wp.struct
class Model:
  nq: int
  nv: int
  na: int
  nu: int
  nbody: int
  njnt: int
  ngeom: int
  nsite: int
  nmocap: int
  nM: int
  nexclude: int
  opt: Option
  stat: Statistic
  qpos0: wp.array(dtype=wp.float32, ndim=1)
  qpos_spring: wp.array(dtype=wp.float32, ndim=1)
  body_tree: wp.array(dtype=wp.int32, ndim=1)  # warp only
  body_treeadr: wp.array(dtype=wp.int32, ndim=1)  # warp only
  actuator_moment_offset_nv: wp.array(dtype=wp.int32, ndim=1)  # warp only
  actuator_moment_offset_nu: wp.array(dtype=wp.int32, ndim=1)  # warp only
  actuator_moment_tileadr: wp.array(dtype=wp.int32, ndim=1)  # warp only
  actuator_moment_tilesize_nv: wp.array(dtype=wp.int32, ndim=1)  # warp only
  actuator_moment_tilesize_nu: wp.array(dtype=wp.int32, ndim=1)  # warp only
  qM_fullm_i: wp.array(dtype=wp.int32, ndim=1)  # warp only
  qM_fullm_j: wp.array(dtype=wp.int32, ndim=1)  # warp only
  qM_mulm_i: wp.array(dtype=wp.int32, ndim=1)  # warp only
  qM_mulm_j: wp.array(dtype=wp.int32, ndim=1)  # warp only
  qM_madr_ij: wp.array(dtype=wp.int32, ndim=1)  # warp only
  qLD_update_tree: wp.array(dtype=wp.vec3i, ndim=1)  # warp only
  qLD_update_treeadr: wp.array(dtype=wp.int32, ndim=1)  # warp only
  qLD_tile: wp.array(dtype=wp.int32, ndim=1)  # warp only
  qLD_tileadr: wp.array(dtype=wp.int32, ndim=1)  # warp only
  qLD_tilesize: wp.array(dtype=wp.int32, ndim=1)  # warp only
  body_dofadr: wp.array(dtype=wp.int32, ndim=1)
  body_dofnum: wp.array(dtype=wp.int32, ndim=1)
  body_jntadr: wp.array(dtype=wp.int32, ndim=1)
  body_jntnum: wp.array(dtype=wp.int32, ndim=1)
  body_parentid: wp.array(dtype=wp.int32, ndim=1)
  body_mocapid: wp.array(dtype=wp.int32, ndim=1)
  body_weldid: wp.array(dtype=wp.int32, ndim=1)
  body_pos: wp.array(dtype=wp.vec3, ndim=1)
  body_quat: wp.array(dtype=wp.quat, ndim=1)
  body_ipos: wp.array(dtype=wp.vec3, ndim=1)
  body_iquat: wp.array(dtype=wp.quat, ndim=1)
  body_rootid: wp.array(dtype=wp.int32, ndim=1)
  body_inertia: wp.array(dtype=wp.vec3, ndim=1)
  body_mass: wp.array(dtype=wp.float32, ndim=1)
  subtree_mass: wp.array(dtype=wp.float32, ndim=1)
  body_invweight0: wp.array(dtype=wp.float32, ndim=2)
  body_geomnum: wp.array(dtype=wp.int32, ndim=1)
  body_geomadr: wp.array(dtype=wp.int32, ndim=1)
  body_contype: wp.array(dtype=wp.int32, ndim=1)
  body_conaffinity: wp.array(dtype=wp.int32, ndim=1)
  jnt_bodyid: wp.array(dtype=wp.int32, ndim=1)
  jnt_limited: wp.array(dtype=wp.int32, ndim=1)
  jnt_limited_slide_hinge_adr: wp.array(dtype=wp.int32, ndim=1)  # warp only
  jnt_solref: wp.array(dtype=wp.vec2, ndim=1)
  jnt_solimp: wp.array(dtype=vec5, ndim=1)
  jnt_type: wp.array(dtype=wp.int32, ndim=1)
  jnt_qposadr: wp.array(dtype=wp.int32, ndim=1)
  jnt_dofadr: wp.array(dtype=wp.int32, ndim=1)
  jnt_axis: wp.array(dtype=wp.vec3, ndim=1)
  jnt_pos: wp.array(dtype=wp.vec3, ndim=1)
  jnt_range: wp.array(dtype=wp.float32, ndim=2)
  jnt_margin: wp.array(dtype=wp.float32, ndim=1)
  jnt_stiffness: wp.array(dtype=wp.float32, ndim=1)
  jnt_actfrclimited: wp.array(dtype=wp.bool, ndim=1)
  jnt_actfrcrange: wp.array(dtype=wp.vec2, ndim=1)
  geom_type: wp.array(dtype=wp.int32, ndim=1)
  geom_bodyid: wp.array(dtype=wp.int32, ndim=1)
  geom_conaffinity: wp.array(dtype=wp.int32, ndim=1)
  geom_contype: wp.array(dtype=wp.int32, ndim=1)
  geom_condim: wp.array(dtype=wp.int32, ndim=1)
  geom_pos: wp.array(dtype=wp.vec3, ndim=1)
  geom_quat: wp.array(dtype=wp.quat, ndim=1)
  geom_size: wp.array(dtype=wp.vec3, ndim=1)
  geom_priority: wp.array(dtype=wp.int32, ndim=1)
  geom_solmix: wp.array(dtype=wp.float32, ndim=1)
  geom_solref: wp.array(dtype=wp.vec2, ndim=1)
  geom_solimp: wp.array(dtype=vec5, ndim=1)
  geom_friction: wp.array(dtype=wp.vec3, ndim=1)
  geom_margin: wp.array(dtype=wp.float32, ndim=1)
  geom_gap: wp.array(dtype=wp.float32, ndim=1)
  geom_rbound: wp.array(dtype=wp.float32, ndim=1)
  geom_aabb: wp.array(dtype=wp.vec3, ndim=2)
  geom_dataid: wp.array(dtype=wp.int32, ndim=1)
  mesh_vertadr: wp.array(dtype=wp.int32, ndim=1)
  mesh_vertnum: wp.array(dtype=wp.int32, ndim=1)
  mesh_vert: wp.array(dtype=wp.vec3, ndim=1)
  site_pos: wp.array(dtype=wp.vec3, ndim=1)
  site_quat: wp.array(dtype=wp.quat, ndim=1)
  site_bodyid: wp.array(dtype=wp.int32, ndim=1)
  dof_bodyid: wp.array(dtype=wp.int32, ndim=1)
  dof_jntid: wp.array(dtype=wp.int32, ndim=1)
  dof_parentid: wp.array(dtype=wp.int32, ndim=1)
  dof_Madr: wp.array(dtype=wp.int32, ndim=1)
  dof_armature: wp.array(dtype=wp.float32, ndim=1)
  dof_invweight0: wp.array(dtype=wp.float32, ndim=1)
  dof_damping: wp.array(dtype=wp.float32, ndim=1)
  dof_tri_row: wp.array(dtype=wp.int32, ndim=1)  # warp only
  dof_tri_col: wp.array(dtype=wp.int32, ndim=1)  # warp only
  actuator_trntype: wp.array(dtype=wp.int32, ndim=1)
  actuator_trnid: wp.array(dtype=wp.int32, ndim=2)
  actuator_ctrllimited: wp.array(dtype=wp.bool, ndim=1)
  actuator_ctrlrange: wp.array(dtype=wp.vec2, ndim=1)
  actuator_forcelimited: wp.array(dtype=wp.bool, ndim=1)
  actuator_forcerange: wp.array(dtype=wp.vec2, ndim=1)
  actuator_gaintype: wp.array(dtype=wp.int32, ndim=1)
  actuator_gainprm: wp.array(dtype=wp.float32, ndim=2)
  actuator_biasprm: wp.array(dtype=wp.float32, ndim=2)
  actuator_gear: wp.array(dtype=wp.spatial_vector, ndim=1)
  actuator_actlimited: wp.array(dtype=wp.bool, ndim=1)
  actuator_actrange: wp.array(dtype=wp.vec2, ndim=1)
  actuator_actadr: wp.array(dtype=wp.int32, ndim=1)
  actuator_biastype: wp.array(dtype=wp.int32, ndim=1)
  actuator_dyntype: wp.array(dtype=wp.int32, ndim=1)
  actuator_dynprm: wp.array(dtype=vec10f, ndim=1)
  exclude_signature: wp.array(dtype=wp.int32, ndim=1)
  actuator_affine_bias_gain: bool


@wp.struct
class Contact:
  dist: wp.array(dtype=wp.float32, ndim=1)
  pos: wp.array(dtype=wp.vec3f, ndim=1)
  frame: wp.array(dtype=wp.mat33f, ndim=1)
  includemargin: wp.array(dtype=wp.float32, ndim=1)
  friction: wp.array(dtype=vec5, ndim=1)
  solref: wp.array(dtype=wp.vec2f, ndim=1)
  solreffriction: wp.array(dtype=wp.vec2f, ndim=1)
  solimp: wp.array(dtype=vec5, ndim=1)
  dim: wp.array(dtype=wp.int32, ndim=1)
  geom: wp.array(dtype=wp.vec2i, ndim=1)
  efc_address: wp.array(dtype=wp.int32, ndim=1)
  worldid: wp.array(dtype=wp.int32, ndim=1)


@wp.struct
class Data:
  nworld: int
  nefc_total: wp.array(dtype=wp.int32, ndim=1)  # warp only
  nconmax: int
  njmax: int
  time: float
  qpos: wp.array(dtype=wp.float32, ndim=2)
  qvel: wp.array(dtype=wp.float32, ndim=2)
  qacc_warmstart: wp.array(dtype=wp.float32, ndim=2)
  ncon: wp.array(dtype=wp.int32, ndim=1)
  nl: int
  nefc: wp.array(dtype=wp.int32, ndim=1)
  ctrl: wp.array(dtype=wp.float32, ndim=2)
  mocap_pos: wp.array(dtype=wp.vec3, ndim=2)
  mocap_quat: wp.array(dtype=wp.quat, ndim=2)
  qacc: wp.array(dtype=wp.float32, ndim=2)
  xanchor: wp.array(dtype=wp.vec3, ndim=2)
  xaxis: wp.array(dtype=wp.vec3, ndim=2)
  xmat: wp.array(dtype=wp.mat33, ndim=2)
  xpos: wp.array(dtype=wp.vec3, ndim=2)
  xquat: wp.array(dtype=wp.quat, ndim=2)
  xipos: wp.array(dtype=wp.vec3, ndim=2)
  ximat: wp.array(dtype=wp.mat33, ndim=2)
  subtree_com: wp.array(dtype=wp.vec3, ndim=2)
  geom_xpos: wp.array(dtype=wp.vec3, ndim=2)
  geom_xmat: wp.array(dtype=wp.mat33, ndim=2)
  site_xpos: wp.array(dtype=wp.vec3, ndim=2)
  site_xmat: wp.array(dtype=wp.mat33, ndim=2)
  cinert: wp.array(dtype=vec10, ndim=2)
  cdof: wp.array(dtype=wp.spatial_vector, ndim=2)
  crb: wp.array(dtype=vec10, ndim=2)
  qM: wp.array(dtype=wp.float32, ndim=3)
  qLD: wp.array(dtype=wp.float32, ndim=3)
  act: wp.array(dtype=wp.float32, ndim=2)
  act_dot: wp.array(dtype=wp.float32, ndim=2)
  qLDiagInv: wp.array(dtype=wp.float32, ndim=2)
  actuator_velocity: wp.array(dtype=wp.float32, ndim=2)
  actuator_force: wp.array(dtype=wp.float32, ndim=2)
  actuator_length: wp.array(dtype=wp.float32, ndim=2)
  actuator_moment: wp.array(dtype=wp.float32, ndim=3)
  cvel: wp.array(dtype=wp.spatial_vector, ndim=2)
  cdof_dot: wp.array(dtype=wp.spatial_vector, ndim=2)
  qfrc_applied: wp.array(dtype=wp.float32, ndim=2)
  qfrc_bias: wp.array(dtype=wp.float32, ndim=2)
  qfrc_constraint: wp.array(dtype=wp.float32, ndim=2)
  qfrc_passive: wp.array(dtype=wp.float32, ndim=2)
  qfrc_spring: wp.array(dtype=wp.float32, ndim=2)
  qfrc_damper: wp.array(dtype=wp.float32, ndim=2)
  qfrc_actuator: wp.array(dtype=wp.float32, ndim=2)
  qfrc_smooth: wp.array(dtype=wp.float32, ndim=2)
  qacc_smooth: wp.array(dtype=wp.float32, ndim=2)
  xfrc_applied: wp.array(dtype=wp.spatial_vector, ndim=2)
  contact: Contact
  efc: Constraint

  # arrays used for smooth.rne
  rne_cacc: wp.array(dtype=wp.spatial_vector, ndim=2)
  rne_cfrc: wp.array(dtype=wp.spatial_vector, ndim=2)

  # temp arrays
  qfrc_integration: wp.array(dtype=wp.float32, ndim=2)
  qacc_integration: wp.array(dtype=wp.float32, ndim=2)
  act_vel_integration: wp.array(dtype=wp.float32, ndim=2)

  qM_integration: wp.array(dtype=wp.float32, ndim=3)
  qLD_integration: wp.array(dtype=wp.float32, ndim=3)
  qLDiagInv_integration: wp.array(dtype=wp.float32, ndim=2)

<<<<<<< HEAD
  # broadphase arrays
  max_num_overlaps_per_world: int
  broadphase_pairs: wp.array(dtype=wp.vec2i, ndim=2)
  broadphase_result_count: wp.array(dtype=wp.int32, ndim=1)
  spheres_sorted: wp.array(dtype=wp.vec4, ndim=2)
=======
  # sweep and prune broadphase arrays
  boxes_sorted: wp.array(dtype=wp.vec3, ndim=3)
>>>>>>> 330c2a2d
  box_projections_lower: wp.array(dtype=wp.float32, ndim=2)
  box_projections_upper: wp.array(dtype=wp.float32, ndim=2)
  box_sorting_indexer: wp.array(dtype=wp.int32, ndim=2)
  ranges: wp.array(dtype=wp.int32, ndim=2)
  cumulative_sum: wp.array(dtype=wp.int32, ndim=1)
  segment_indices: wp.array(dtype=wp.int32, ndim=1)

  # collision driver
  collision_pair: wp.array(dtype=wp.vec2i, ndim=1)
  collision_worldid: wp.array(dtype=wp.int32, ndim=1)
  ncollision: wp.array(dtype=wp.int32, ndim=1)<|MERGE_RESOLUTION|>--- conflicted
+++ resolved
@@ -479,16 +479,9 @@
   qLD_integration: wp.array(dtype=wp.float32, ndim=3)
   qLDiagInv_integration: wp.array(dtype=wp.float32, ndim=2)
 
-<<<<<<< HEAD
-  # broadphase arrays
-  max_num_overlaps_per_world: int
-  broadphase_pairs: wp.array(dtype=wp.vec2i, ndim=2)
-  broadphase_result_count: wp.array(dtype=wp.int32, ndim=1)
+  # sweep and prune broadphase arrays
   spheres_sorted: wp.array(dtype=wp.vec4, ndim=2)
-=======
-  # sweep and prune broadphase arrays
-  boxes_sorted: wp.array(dtype=wp.vec3, ndim=3)
->>>>>>> 330c2a2d
+
   box_projections_lower: wp.array(dtype=wp.float32, ndim=2)
   box_projections_upper: wp.array(dtype=wp.float32, ndim=2)
   box_sorting_indexer: wp.array(dtype=wp.int32, ndim=2)
